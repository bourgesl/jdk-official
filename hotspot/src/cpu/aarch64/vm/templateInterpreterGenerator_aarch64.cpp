/*
 * Copyright (c) 2003, 2016, Oracle and/or its affiliates. All rights reserved.
 * Copyright (c) 2014, Red Hat Inc. All rights reserved.
 * DO NOT ALTER OR REMOVE COPYRIGHT NOTICES OR THIS FILE HEADER.
 *
 * This code is free software; you can redistribute it and/or modify it
 * under the terms of the GNU General Public License version 2 only, as
 * published by the Free Software Foundation.
 *
 * This code is distributed in the hope that it will be useful, but WITHOUT
 * ANY WARRANTY; without even the implied warranty of MERCHANTABILITY or
 * FITNESS FOR A PARTICULAR PURPOSE.  See the GNU General Public License
 * version 2 for more details (a copy is included in the LICENSE file that
 * accompanied this code).
 *
 * You should have received a copy of the GNU General Public License version
 * 2 along with this work; if not, write to the Free Software Foundation,
 * Inc., 51 Franklin St, Fifth Floor, Boston, MA 02110-1301 USA.
 *
 * Please contact Oracle, 500 Oracle Parkway, Redwood Shores, CA 94065 USA
 * or visit www.oracle.com if you need additional information or have any
 * questions.
 *
 */

#include "precompiled.hpp"
#include "asm/macroAssembler.hpp"
#include "interpreter/bytecodeHistogram.hpp"
#include "interpreter/interpreter.hpp"
#include "interpreter/interpreterRuntime.hpp"
#include "interpreter/interp_masm.hpp"
#include "interpreter/templateInterpreterGenerator.hpp"
#include "interpreter/templateTable.hpp"
#include "interpreter/bytecodeTracer.hpp"
#include "oops/arrayOop.hpp"
#include "oops/methodData.hpp"
#include "oops/method.hpp"
#include "oops/oop.inline.hpp"
#include "prims/jvmtiExport.hpp"
#include "prims/jvmtiThreadState.hpp"
#include "runtime/arguments.hpp"
#include "runtime/deoptimization.hpp"
#include "runtime/frame.inline.hpp"
#include "runtime/sharedRuntime.hpp"
#include "runtime/stubRoutines.hpp"
#include "runtime/synchronizer.hpp"
#include "runtime/timer.hpp"
#include "runtime/vframeArray.hpp"
#include "utilities/debug.hpp"
#include <sys/types.h>

#ifndef PRODUCT
#include "oops/method.hpp"
#endif // !PRODUCT

#ifdef BUILTIN_SIM
#include "../../../../../../simulator/simulator.hpp"
#endif

// Size of interpreter code.  Increase if too small.  Interpreter will
// fail with a guarantee ("not enough space for interpreter generation");
// if too small.
// Run with +PrintInterpreter to get the VM to print out the size.
// Max size with JVMTI
int TemplateInterpreter::InterpreterCodeSize = 200 * 1024;

<<<<<<< HEAD
#define __ _masm->

=======
>>>>>>> d1460d52
//-----------------------------------------------------------------------------

extern "C" void entry(CodeBuffer*);

//-----------------------------------------------------------------------------

address TemplateInterpreterGenerator::generate_slow_signature_handler() {
  address entry = __ pc();

  __ andr(esp, esp, -16);
  __ mov(c_rarg3, esp);
  // rmethod
  // rlocals
  // c_rarg3: first stack arg - wordSize

  // adjust sp
  __ sub(sp, c_rarg3, 18 * wordSize);
  __ str(lr, Address(__ pre(sp, -2 * wordSize)));
  __ call_VM(noreg,
             CAST_FROM_FN_PTR(address,
                              InterpreterRuntime::slow_signature_handler),
             rmethod, rlocals, c_rarg3);

  // r0: result handler

  // Stack layout:
  // rsp: return address           <- sp
  //      1 garbage
  //      8 integer args (if static first is unused)
  //      1 float/double identifiers
  //      8 double args
  //        stack args              <- esp
  //        garbage
  //        expression stack bottom
  //        bcp (NULL)
  //        ...

  // Restore LR
  __ ldr(lr, Address(__ post(sp, 2 * wordSize)));

  // Do FP first so we can use c_rarg3 as temp
  __ ldrw(c_rarg3, Address(sp, 9 * wordSize)); // float/double identifiers

  for (int i = 0; i < Argument::n_float_register_parameters_c; i++) {
    const FloatRegister r = as_FloatRegister(i);

    Label d, done;

    __ tbnz(c_rarg3, i, d);
    __ ldrs(r, Address(sp, (10 + i) * wordSize));
    __ b(done);
    __ bind(d);
    __ ldrd(r, Address(sp, (10 + i) * wordSize));
    __ bind(done);
  }

  // c_rarg0 contains the result from the call of
  // InterpreterRuntime::slow_signature_handler so we don't touch it
  // here.  It will be loaded with the JNIEnv* later.
  __ ldr(c_rarg1, Address(sp, 1 * wordSize));
  for (int i = c_rarg2->encoding(); i <= c_rarg7->encoding(); i += 2) {
    Register rm = as_Register(i), rn = as_Register(i+1);
    __ ldp(rm, rn, Address(sp, i * wordSize));
  }

  __ add(sp, sp, 18 * wordSize);
  __ ret(lr);

  return entry;
}


//
// Various method entries
//

address TemplateInterpreterGenerator::generate_math_entry(AbstractInterpreter::MethodKind kind) {
  // rmethod: Method*
  // r13: sender sp
  // esp: args

  if (!InlineIntrinsics) return NULL; // Generate a vanilla entry

  // These don't need a safepoint check because they aren't virtually
  // callable. We won't enter these intrinsics from compiled code.
  // If in the future we added an intrinsic which was virtually callable
  // we'd have to worry about how to safepoint so that this code is used.

  // mathematical functions inlined by compiler
  // (interpreter must provide identical implementation
  // in order to avoid monotonicity bugs when switching
  // from interpreter to compiler in the middle of some
  // computation)
  //
  // stack:
  //        [ arg ] <-- esp
  //        [ arg ]
  // retaddr in lr

  address entry_point = NULL;
  Register continuation = lr;
  switch (kind) {
  case Interpreter::java_lang_math_abs:
    entry_point = __ pc();
    __ ldrd(v0, Address(esp));
    __ fabsd(v0, v0);
    __ mov(sp, r13); // Restore caller's SP
    break;
  case Interpreter::java_lang_math_sqrt:
    entry_point = __ pc();
    __ ldrd(v0, Address(esp));
    __ fsqrtd(v0, v0);
    __ mov(sp, r13);
    break;
  case Interpreter::java_lang_math_sin :
  case Interpreter::java_lang_math_cos :
  case Interpreter::java_lang_math_tan :
  case Interpreter::java_lang_math_log :
  case Interpreter::java_lang_math_log10 :
  case Interpreter::java_lang_math_exp :
    entry_point = __ pc();
    __ ldrd(v0, Address(esp));
    __ mov(sp, r13);
    __ mov(r19, lr);
    continuation = r19;  // The first callee-saved register
    generate_transcendental_entry(kind, 1);
    break;
  case Interpreter::java_lang_math_pow :
    entry_point = __ pc();
    __ mov(r19, lr);
    continuation = r19;
    __ ldrd(v0, Address(esp, 2 * Interpreter::stackElementSize));
    __ ldrd(v1, Address(esp));
    __ mov(sp, r13);
    generate_transcendental_entry(kind, 2);
    break;
  default:
    ;
  }
  if (entry_point) {
    __ br(continuation);
  }

  return entry_point;
}

  // double trigonometrics and transcendentals
  // static jdouble dsin(jdouble x);
  // static jdouble dcos(jdouble x);
  // static jdouble dtan(jdouble x);
  // static jdouble dlog(jdouble x);
  // static jdouble dlog10(jdouble x);
  // static jdouble dexp(jdouble x);
  // static jdouble dpow(jdouble x, jdouble y);

void TemplateInterpreterGenerator::generate_transcendental_entry(AbstractInterpreter::MethodKind kind, int fpargs) {
  address fn;
  switch (kind) {
  case Interpreter::java_lang_math_sin :
    fn = CAST_FROM_FN_PTR(address, SharedRuntime::dsin);
    break;
  case Interpreter::java_lang_math_cos :
    fn = CAST_FROM_FN_PTR(address, SharedRuntime::dcos);
    break;
  case Interpreter::java_lang_math_tan :
    fn = CAST_FROM_FN_PTR(address, SharedRuntime::dtan);
    break;
  case Interpreter::java_lang_math_log :
    fn = CAST_FROM_FN_PTR(address, SharedRuntime::dlog);
    break;
  case Interpreter::java_lang_math_log10 :
    fn = CAST_FROM_FN_PTR(address, SharedRuntime::dlog10);
    break;
  case Interpreter::java_lang_math_exp :
    fn = CAST_FROM_FN_PTR(address, SharedRuntime::dexp);
    break;
  case Interpreter::java_lang_math_pow :
    fpargs = 2;
    fn = CAST_FROM_FN_PTR(address, SharedRuntime::dpow);
    break;
  default:
    ShouldNotReachHere();
  }
  const int gpargs = 0, rtype = 3;
  __ mov(rscratch1, fn);
  __ blrt(rscratch1, gpargs, fpargs, rtype);
}

// Abstract method entry
// Attempt to execute abstract method. Throw exception
address TemplateInterpreterGenerator::generate_abstract_entry(void) {
  // rmethod: Method*
  // r13: sender SP

  address entry_point = __ pc();

  // abstract method entry

  //  pop return address, reset last_sp to NULL
  __ empty_expression_stack();
  __ restore_bcp();      // bcp must be correct for exception handler   (was destroyed)
  __ restore_locals();   // make sure locals pointer is correct as well (was destroyed)

  // throw exception
  __ call_VM(noreg, CAST_FROM_FN_PTR(address,
                             InterpreterRuntime::throw_AbstractMethodError));
  // the call_VM checks for exception, so we should never return here.
  __ should_not_reach_here();

  return entry_point;
}

address TemplateInterpreterGenerator::generate_StackOverflowError_handler() {
  address entry = __ pc();

#ifdef ASSERT
  {
    Label L;
    __ ldr(rscratch1, Address(rfp,
                       frame::interpreter_frame_monitor_block_top_offset *
                       wordSize));
    __ mov(rscratch2, sp);
    __ cmp(rscratch1, rscratch2); // maximal rsp for current rfp (stack
                           // grows negative)
    __ br(Assembler::HS, L); // check if frame is complete
    __ stop ("interpreter frame not set up");
    __ bind(L);
  }
#endif // ASSERT
  // Restore bcp under the assumption that the current frame is still
  // interpreted
  __ restore_bcp();

  // expression stack must be empty before entering the VM if an
  // exception happened
  __ empty_expression_stack();
  // throw exception
  __ call_VM(noreg,
             CAST_FROM_FN_PTR(address,
                              InterpreterRuntime::throw_StackOverflowError));
  return entry;
}

address TemplateInterpreterGenerator::generate_ArrayIndexOutOfBounds_handler(
        const char* name) {
  address entry = __ pc();
  // expression stack must be empty before entering the VM if an
  // exception happened
  __ empty_expression_stack();
  // setup parameters
  // ??? convention: expect aberrant index in register r1
  __ movw(c_rarg2, r1);
  __ mov(c_rarg1, (address)name);
  __ call_VM(noreg,
             CAST_FROM_FN_PTR(address,
                              InterpreterRuntime::
                              throw_ArrayIndexOutOfBoundsException),
             c_rarg1, c_rarg2);
  return entry;
}

address TemplateInterpreterGenerator::generate_ClassCastException_handler() {
  address entry = __ pc();

  // object is at TOS
  __ pop(c_rarg1);

  // expression stack must be empty before entering the VM if an
  // exception happened
  __ empty_expression_stack();

  __ call_VM(noreg,
             CAST_FROM_FN_PTR(address,
                              InterpreterRuntime::
                              throw_ClassCastException),
             c_rarg1);
  return entry;
}

address TemplateInterpreterGenerator::generate_exception_handler_common(
        const char* name, const char* message, bool pass_oop) {
  assert(!pass_oop || message == NULL, "either oop or message but not both");
  address entry = __ pc();
  if (pass_oop) {
    // object is at TOS
    __ pop(c_rarg2);
  }
  // expression stack must be empty before entering the VM if an
  // exception happened
  __ empty_expression_stack();
  // setup parameters
  __ lea(c_rarg1, Address((address)name));
  if (pass_oop) {
    __ call_VM(r0, CAST_FROM_FN_PTR(address,
                                    InterpreterRuntime::
                                    create_klass_exception),
               c_rarg1, c_rarg2);
  } else {
    // kind of lame ExternalAddress can't take NULL because
    // external_word_Relocation will assert.
    if (message != NULL) {
      __ lea(c_rarg2, Address((address)message));
    } else {
      __ mov(c_rarg2, NULL_WORD);
    }
    __ call_VM(r0,
               CAST_FROM_FN_PTR(address, InterpreterRuntime::create_exception),
               c_rarg1, c_rarg2);
  }
  // throw exception
  __ b(address(Interpreter::throw_exception_entry()));
  return entry;
}

address TemplateInterpreterGenerator::generate_continuation_for(TosState state) {
  address entry = __ pc();
  // NULL last_sp until next java call
  __ str(zr, Address(rfp, frame::interpreter_frame_last_sp_offset * wordSize));
  __ dispatch_next(state);
  return entry;
}

address TemplateInterpreterGenerator::generate_return_entry_for(TosState state, int step, size_t index_size) {
  address entry = __ pc();

  // Restore stack bottom in case i2c adjusted stack
  __ ldr(esp, Address(rfp, frame::interpreter_frame_last_sp_offset * wordSize));
  // and NULL it as marker that esp is now tos until next java call
  __ str(zr, Address(rfp, frame::interpreter_frame_last_sp_offset * wordSize));
  __ restore_bcp();
  __ restore_locals();
  __ restore_constant_pool_cache();
  __ get_method(rmethod);

  // Pop N words from the stack
  __ get_cache_and_index_at_bcp(r1, r2, 1, index_size);
  __ ldr(r1, Address(r1, ConstantPoolCache::base_offset() + ConstantPoolCacheEntry::flags_offset()));
  __ andr(r1, r1, ConstantPoolCacheEntry::parameter_size_mask);

  __ add(esp, esp, r1, Assembler::LSL, 3);

  // Restore machine SP
  __ ldr(rscratch1, Address(rmethod, Method::const_offset()));
  __ ldrh(rscratch1, Address(rscratch1, ConstMethod::max_stack_offset()));
  __ add(rscratch1, rscratch1, frame::interpreter_frame_monitor_size() + 2);
  __ ldr(rscratch2,
         Address(rfp, frame::interpreter_frame_initial_sp_offset * wordSize));
  __ sub(rscratch1, rscratch2, rscratch1, ext::uxtw, 3);
  __ andr(sp, rscratch1, -16);

#ifndef PRODUCT
  // tell the simulator that the method has been reentered
  if (NotifySimulator) {
    __ notify(Assembler::method_reentry);
  }
#endif
  __ get_dispatch();
  __ dispatch_next(state, step);

  return entry;
}

address TemplateInterpreterGenerator::generate_deopt_entry_for(TosState state,
                                                               int step) {
  address entry = __ pc();
  __ restore_bcp();
  __ restore_locals();
  __ restore_constant_pool_cache();
  __ get_method(rmethod);

#if INCLUDE_JVMCI
  // Check if we need to take lock at entry of synchronized method.
  if (UseJVMCICompiler) {
    Label L;
    __ ldr(rscratch1, Address(rthread, Thread::pending_exception_offset()));
    __ cbz(rscratch1, L);
    // Clear flag.
    __ strb(zr, Address(rthread, JavaThread::pending_monitorenter_offset()));
    // Take lock.
    lock_method();
    __ bind(L);
  }
#endif
  // handle exceptions
  {
    Label L;
    __ ldr(rscratch1, Address(rthread, Thread::pending_exception_offset()));
    __ cbz(rscratch1, L);
    __ call_VM(noreg,
               CAST_FROM_FN_PTR(address,
                                InterpreterRuntime::throw_pending_exception));
    __ should_not_reach_here();
    __ bind(L);
  }

  __ get_dispatch();

  // Calculate stack limit
  __ ldr(rscratch1, Address(rmethod, Method::const_offset()));
  __ ldrh(rscratch1, Address(rscratch1, ConstMethod::max_stack_offset()));
  __ add(rscratch1, rscratch1, frame::interpreter_frame_monitor_size() + 2);
  __ ldr(rscratch2,
         Address(rfp, frame::interpreter_frame_initial_sp_offset * wordSize));
  __ sub(rscratch1, rscratch2, rscratch1, ext::uxtx, 3);
  __ andr(sp, rscratch1, -16);

  // Restore expression stack pointer
  __ ldr(esp, Address(rfp, frame::interpreter_frame_last_sp_offset * wordSize));
  // NULL last_sp until next java call
  __ str(zr, Address(rfp, frame::interpreter_frame_last_sp_offset * wordSize));

  __ dispatch_next(state, step);
  return entry;
}

address TemplateInterpreterGenerator::generate_result_handler_for(
        BasicType type) {
    address entry = __ pc();
  switch (type) {
  case T_BOOLEAN: __ uxtb(r0, r0);        break;
  case T_CHAR   : __ uxth(r0, r0);       break;
  case T_BYTE   : __ sxtb(r0, r0);        break;
  case T_SHORT  : __ sxth(r0, r0);        break;
  case T_INT    : __ uxtw(r0, r0);        break;  // FIXME: We almost certainly don't need this
  case T_LONG   : /* nothing to do */        break;
  case T_VOID   : /* nothing to do */        break;
  case T_FLOAT  : /* nothing to do */        break;
  case T_DOUBLE : /* nothing to do */        break;
  case T_OBJECT :
    // retrieve result from frame
    __ ldr(r0, Address(rfp, frame::interpreter_frame_oop_temp_offset*wordSize));
    // and verify it
    __ verify_oop(r0);
    break;
  default       : ShouldNotReachHere();
  }
  __ ret(lr);                                  // return from result handler
  return entry;
}

address TemplateInterpreterGenerator::generate_safept_entry_for(
        TosState state,
        address runtime_entry) {
  address entry = __ pc();
  __ push(state);
  __ call_VM(noreg, runtime_entry);
  __ membar(Assembler::AnyAny);
  __ dispatch_via(vtos, Interpreter::_normal_table.table_for(vtos));
  return entry;
}

// Helpers for commoning out cases in the various type of method entries.
//


// increment invocation count & check for overflow
//
// Note: checking for negative value instead of overflow
//       so we have a 'sticky' overflow test
//
// rmethod: method
//
void TemplateInterpreterGenerator::generate_counter_incr(
        Label* overflow,
        Label* profile_method,
        Label* profile_method_continue) {
  Label done;
  // Note: In tiered we increment either counters in Method* or in MDO depending if we're profiling or not.
  if (TieredCompilation) {
    int increment = InvocationCounter::count_increment;
    Label no_mdo;
    if (ProfileInterpreter) {
      // Are we profiling?
      __ ldr(r0, Address(rmethod, Method::method_data_offset()));
      __ cbz(r0, no_mdo);
      // Increment counter in the MDO
      const Address mdo_invocation_counter(r0, in_bytes(MethodData::invocation_counter_offset()) +
                                                in_bytes(InvocationCounter::counter_offset()));
      const Address mask(r0, in_bytes(MethodData::invoke_mask_offset()));
      __ increment_mask_and_jump(mdo_invocation_counter, increment, mask, rscratch1, rscratch2, false, Assembler::EQ, overflow);
      __ b(done);
    }
    __ bind(no_mdo);
    // Increment counter in MethodCounters
    const Address invocation_counter(rscratch2,
                  MethodCounters::invocation_counter_offset() +
                  InvocationCounter::counter_offset());
    __ get_method_counters(rmethod, rscratch2, done);
    const Address mask(rscratch2, in_bytes(MethodCounters::invoke_mask_offset()));
    __ increment_mask_and_jump(invocation_counter, increment, mask, rscratch1, r1, false, Assembler::EQ, overflow);
    __ bind(done);
  } else { // not TieredCompilation
    const Address backedge_counter(rscratch2,
                  MethodCounters::backedge_counter_offset() +
                  InvocationCounter::counter_offset());
    const Address invocation_counter(rscratch2,
                  MethodCounters::invocation_counter_offset() +
                  InvocationCounter::counter_offset());

    __ get_method_counters(rmethod, rscratch2, done);

    if (ProfileInterpreter) { // %%% Merge this into MethodData*
      __ ldrw(r1, Address(rscratch2, MethodCounters::interpreter_invocation_counter_offset()));
      __ addw(r1, r1, 1);
      __ strw(r1, Address(rscratch2, MethodCounters::interpreter_invocation_counter_offset()));
    }
    // Update standard invocation counters
    __ ldrw(r1, invocation_counter);
    __ ldrw(r0, backedge_counter);

    __ addw(r1, r1, InvocationCounter::count_increment);
    __ andw(r0, r0, InvocationCounter::count_mask_value);

    __ strw(r1, invocation_counter);
    __ addw(r0, r0, r1);                // add both counters

    // profile_method is non-null only for interpreted method so
    // profile_method != NULL == !native_call

    if (ProfileInterpreter && profile_method != NULL) {
      // Test to see if we should create a method data oop
      __ ldr(rscratch2, Address(rmethod, Method::method_counters_offset()));
      __ ldrw(rscratch2, Address(rscratch2, in_bytes(MethodCounters::interpreter_profile_limit_offset())));
      __ cmpw(r0, rscratch2);
      __ br(Assembler::LT, *profile_method_continue);

      // if no method data exists, go to profile_method
      __ test_method_data_pointer(rscratch2, *profile_method);
    }

    {
      __ ldr(rscratch2, Address(rmethod, Method::method_counters_offset()));
      __ ldrw(rscratch2, Address(rscratch2, in_bytes(MethodCounters::interpreter_invocation_limit_offset())));
      __ cmpw(r0, rscratch2);
      __ br(Assembler::HS, *overflow);
    }
    __ bind(done);
  }
}

void TemplateInterpreterGenerator::generate_counter_overflow(Label& do_continue) {

  // Asm interpreter on entry
  // On return (i.e. jump to entry_point) [ back to invocation of interpreter ]
  // Everything as it was on entry

  // InterpreterRuntime::frequency_counter_overflow takes two
  // arguments, the first (thread) is passed by call_VM, the second
  // indicates if the counter overflow occurs at a backwards branch
  // (NULL bcp).  We pass zero for it.  The call returns the address
  // of the verified entry point for the method or NULL if the
  // compilation did not complete (either went background or bailed
  // out).
  __ mov(c_rarg1, 0);
  __ call_VM(noreg,
             CAST_FROM_FN_PTR(address,
                              InterpreterRuntime::frequency_counter_overflow),
             c_rarg1);

  __ b(do_continue);
}

// See if we've got enough room on the stack for locals plus overhead.
// The expression stack grows down incrementally, so the normal guard
// page mechanism will work for that.
//
// NOTE: Since the additional locals are also always pushed (wasn't
// obvious in generate_method_entry) so the guard should work for them
// too.
//
// Args:
//      r3: number of additional locals this frame needs (what we must check)
//      rmethod: Method*
//
// Kills:
//      r0
void TemplateInterpreterGenerator::generate_stack_overflow_check(void) {

  // monitor entry size: see picture of stack set
  // (generate_method_entry) and frame_amd64.hpp
  const int entry_size = frame::interpreter_frame_monitor_size() * wordSize;

  // total overhead size: entry_size + (saved rbp through expr stack
  // bottom).  be sure to change this if you add/subtract anything
  // to/from the overhead area
  const int overhead_size =
    -(frame::interpreter_frame_initial_sp_offset * wordSize) + entry_size;

  const int page_size = os::vm_page_size();

  Label after_frame_check;

  // see if the frame is greater than one page in size. If so,
  // then we need to verify there is enough stack space remaining
  // for the additional locals.
  //
  // Note that we use SUBS rather than CMP here because the immediate
  // field of this instruction may overflow.  SUBS can cope with this
  // because it is a macro that will expand to some number of MOV
  // instructions and a register operation.
  __ subs(rscratch1, r3, (page_size - overhead_size) / Interpreter::stackElementSize);
  __ br(Assembler::LS, after_frame_check);

  // compute rsp as if this were going to be the last frame on
  // the stack before the red zone

  const Address stack_base(rthread, Thread::stack_base_offset());
  const Address stack_size(rthread, Thread::stack_size_offset());

  // locals + overhead, in bytes
  __ mov(r0, overhead_size);
  __ add(r0, r0, r3, Assembler::LSL, Interpreter::logStackElementSize);  // 2 slots per parameter.

  __ ldr(rscratch1, stack_base);
  __ ldr(rscratch2, stack_size);

#ifdef ASSERT
  Label stack_base_okay, stack_size_okay;
  // verify that thread stack base is non-zero
  __ cbnz(rscratch1, stack_base_okay);
  __ stop("stack base is zero");
  __ bind(stack_base_okay);
  // verify that thread stack size is non-zero
  __ cbnz(rscratch2, stack_size_okay);
  __ stop("stack size is zero");
  __ bind(stack_size_okay);
#endif

  // Add stack base to locals and subtract stack size
  __ sub(rscratch1, rscratch1, rscratch2); // Stack limit
  __ add(r0, r0, rscratch1);

  // Use the bigger size for banging.
  const int max_bang_size = MAX2(JavaThread::stack_shadow_zone_size(),
                                 JavaThread::stack_red_zone_size() + JavaThread::stack_yellow_zone_size());

  // add in the red and yellow zone sizes
  __ add(r0, r0, max_bang_size * 2);

  // check against the current stack bottom
  __ cmp(sp, r0);
  __ br(Assembler::HI, after_frame_check);

  // Remove the incoming args, peeling the machine SP back to where it
  // was in the caller.  This is not strictly necessary, but unless we
  // do so the stack frame may have a garbage FP; this ensures a
  // correct call stack that we can always unwind.  The ANDR should be
  // unnecessary because the sender SP in r13 is always aligned, but
  // it doesn't hurt.
  __ andr(sp, r13, -16);

  // Note: the restored frame is not necessarily interpreted.
  // Use the shared runtime version of the StackOverflowError.
  assert(StubRoutines::throw_StackOverflowError_entry() != NULL, "stub not yet generated");
  __ far_jump(RuntimeAddress(StubRoutines::throw_StackOverflowError_entry()));

  // all done with frame size check
  __ bind(after_frame_check);
}

// Allocate monitor and lock method (asm interpreter)
//
// Args:
//      rmethod: Method*
//      rlocals: locals
//
// Kills:
//      r0
//      c_rarg0, c_rarg1, c_rarg2, c_rarg3, ...(param regs)
//      rscratch1, rscratch2 (scratch regs)
void TemplateInterpreterGenerator::lock_method() {
  // synchronize method
  const Address access_flags(rmethod, Method::access_flags_offset());
  const Address monitor_block_top(
        rfp,
        frame::interpreter_frame_monitor_block_top_offset * wordSize);
  const int entry_size = frame::interpreter_frame_monitor_size() * wordSize;

#ifdef ASSERT
  {
    Label L;
    __ ldrw(r0, access_flags);
    __ tst(r0, JVM_ACC_SYNCHRONIZED);
    __ br(Assembler::NE, L);
    __ stop("method doesn't need synchronization");
    __ bind(L);
  }
#endif // ASSERT

  // get synchronization object
  {
    const int mirror_offset = in_bytes(Klass::java_mirror_offset());
    Label done;
    __ ldrw(r0, access_flags);
    __ tst(r0, JVM_ACC_STATIC);
    // get receiver (assume this is frequent case)
    __ ldr(r0, Address(rlocals, Interpreter::local_offset_in_bytes(0)));
    __ br(Assembler::EQ, done);
    __ ldr(r0, Address(rmethod, Method::const_offset()));
    __ ldr(r0, Address(r0, ConstMethod::constants_offset()));
    __ ldr(r0, Address(r0,
                           ConstantPool::pool_holder_offset_in_bytes()));
    __ ldr(r0, Address(r0, mirror_offset));

#ifdef ASSERT
    {
      Label L;
      __ cbnz(r0, L);
      __ stop("synchronization object is NULL");
      __ bind(L);
    }
#endif // ASSERT

    __ bind(done);
  }

  // add space for monitor & lock
  __ sub(sp, sp, entry_size); // add space for a monitor entry
  __ sub(esp, esp, entry_size);
  __ mov(rscratch1, esp);
  __ str(rscratch1, monitor_block_top);  // set new monitor block top
  // store object
  __ str(r0, Address(esp, BasicObjectLock::obj_offset_in_bytes()));
  __ mov(c_rarg1, esp); // object address
  __ lock_object(c_rarg1);
}

// Generate a fixed interpreter frame. This is identical setup for
// interpreted methods and for native methods hence the shared code.
//
// Args:
//      lr: return address
//      rmethod: Method*
//      rlocals: pointer to locals
//      rcpool: cp cache
//      stack_pointer: previous sp
void TemplateInterpreterGenerator::generate_fixed_frame(bool native_call) {
  // initialize fixed part of activation frame
  if (native_call) {
    __ sub(esp, sp, 12 *  wordSize);
    __ mov(rbcp, zr);
    __ stp(esp, zr, Address(__ pre(sp, -12 * wordSize)));
    // add 2 zero-initialized slots for native calls
    __ stp(zr, zr, Address(sp, 10 * wordSize));
  } else {
    __ sub(esp, sp, 10 *  wordSize);
    __ ldr(rscratch1, Address(rmethod, Method::const_offset()));      // get ConstMethod
    __ add(rbcp, rscratch1, in_bytes(ConstMethod::codes_offset())); // get codebase
    __ stp(esp, rbcp, Address(__ pre(sp, -10 * wordSize)));
  }

  if (ProfileInterpreter) {
    Label method_data_continue;
    __ ldr(rscratch1, Address(rmethod, Method::method_data_offset()));
    __ cbz(rscratch1, method_data_continue);
    __ lea(rscratch1, Address(rscratch1, in_bytes(MethodData::data_offset())));
    __ bind(method_data_continue);
    __ stp(rscratch1, rmethod, Address(sp, 4 * wordSize));  // save Method* and mdp (method data pointer)
  } else {
    __ stp(zr, rmethod, Address(sp, 4 * wordSize));        // save Method* (no mdp)
  }

  __ ldr(rcpool, Address(rmethod, Method::const_offset()));
  __ ldr(rcpool, Address(rcpool, ConstMethod::constants_offset()));
  __ ldr(rcpool, Address(rcpool, ConstantPool::cache_offset_in_bytes()));
  __ stp(rlocals, rcpool, Address(sp, 2 * wordSize));

  __ stp(rfp, lr, Address(sp, 8 * wordSize));
  __ lea(rfp, Address(sp, 8 * wordSize));

  // set sender sp
  // leave last_sp as null
  __ stp(zr, r13, Address(sp, 6 * wordSize));

  // Move SP out of the way
  if (! native_call) {
    __ ldr(rscratch1, Address(rmethod, Method::const_offset()));
    __ ldrh(rscratch1, Address(rscratch1, ConstMethod::max_stack_offset()));
    __ add(rscratch1, rscratch1, frame::interpreter_frame_monitor_size() + 2);
    __ sub(rscratch1, sp, rscratch1, ext::uxtw, 3);
    __ andr(sp, rscratch1, -16);
  }
}

// End of helpers

// Various method entries
//------------------------------------------------------------------------------------------------------------------------
//
//

// Method entry for java.lang.ref.Reference.get.
address TemplateInterpreterGenerator::generate_Reference_get_entry(void) {
#if INCLUDE_ALL_GCS
  // Code: _aload_0, _getfield, _areturn
  // parameter size = 1
  //
  // The code that gets generated by this routine is split into 2 parts:
  //    1. The "intrinsified" code for G1 (or any SATB based GC),
  //    2. The slow path - which is an expansion of the regular method entry.
  //
  // Notes:-
  // * In the G1 code we do not check whether we need to block for
  //   a safepoint. If G1 is enabled then we must execute the specialized
  //   code for Reference.get (except when the Reference object is null)
  //   so that we can log the value in the referent field with an SATB
  //   update buffer.
  //   If the code for the getfield template is modified so that the
  //   G1 pre-barrier code is executed when the current method is
  //   Reference.get() then going through the normal method entry
  //   will be fine.
  // * The G1 code can, however, check the receiver object (the instance
  //   of java.lang.Reference) and jump to the slow path if null. If the
  //   Reference object is null then we obviously cannot fetch the referent
  //   and so we don't need to call the G1 pre-barrier. Thus we can use the
  //   regular method entry code to generate the NPE.
  //
  // This code is based on generate_accessor_enty.
  //
  // rmethod: Method*
  // r13: senderSP must preserve for slow path, set SP to it on fast path

  address entry = __ pc();

  const int referent_offset = java_lang_ref_Reference::referent_offset;
  guarantee(referent_offset > 0, "referent offset not initialized");

  if (UseG1GC) {
    Label slow_path;
    const Register local_0 = c_rarg0;
    // Check if local 0 != NULL
    // If the receiver is null then it is OK to jump to the slow path.
    __ ldr(local_0, Address(esp, 0));
    __ cbz(local_0, slow_path);


    // Load the value of the referent field.
    const Address field_address(local_0, referent_offset);
    __ load_heap_oop(local_0, field_address);

    // Generate the G1 pre-barrier code to log the value of
    // the referent field in an SATB buffer.
    __ enter(); // g1_write may call runtime
    __ g1_write_barrier_pre(noreg /* obj */,
                            local_0 /* pre_val */,
                            rthread /* thread */,
                            rscratch2 /* tmp */,
                            true /* tosca_live */,
                            true /* expand_call */);
    __ leave();
    // areturn
    __ andr(sp, r13, -16);  // done with stack
    __ ret(lr);

    // generate a vanilla interpreter entry as the slow path
    __ bind(slow_path);
    __ jump_to_entry(Interpreter::entry_for_kind(Interpreter::zerolocals));
    return entry;
  }
#endif // INCLUDE_ALL_GCS

  // If G1 is not enabled then attempt to go through the accessor entry point
  // Reference.get is an accessor
  return generate_accessor_entry();
}

/**
 * Method entry for static native methods:
 *   int java.util.zip.CRC32.update(int crc, int b)
 */
address TemplateInterpreterGenerator::generate_CRC32_update_entry() {
  if (UseCRC32Intrinsics) {
    address entry = __ pc();

    // rmethod: Method*
    // r13: senderSP must preserved for slow path
    // esp: args

    Label slow_path;
    // If we need a safepoint check, generate full interpreter entry.
    ExternalAddress state(SafepointSynchronize::address_of_state());
    unsigned long offset;
    __ adrp(rscratch1, ExternalAddress(SafepointSynchronize::address_of_state()), offset);
    __ ldrw(rscratch1, Address(rscratch1, offset));
    assert(SafepointSynchronize::_not_synchronized == 0, "rewrite this code");
    __ cbnz(rscratch1, slow_path);

    // We don't generate local frame and don't align stack because
    // we call stub code and there is no safepoint on this path.

    // Load parameters
    const Register crc = c_rarg0;  // crc
    const Register val = c_rarg1;  // source java byte value
    const Register tbl = c_rarg2;  // scratch

    // Arguments are reversed on java expression stack
    __ ldrw(val, Address(esp, 0));              // byte value
    __ ldrw(crc, Address(esp, wordSize));       // Initial CRC

    __ adrp(tbl, ExternalAddress(StubRoutines::crc_table_addr()), offset);
    __ add(tbl, tbl, offset);

    __ ornw(crc, zr, crc); // ~crc
    __ update_byte_crc32(crc, val, tbl);
    __ ornw(crc, zr, crc); // ~crc

    // result in c_rarg0

    __ andr(sp, r13, -16);
    __ ret(lr);

    // generate a vanilla native entry as the slow path
    __ bind(slow_path);
    __ jump_to_entry(Interpreter::entry_for_kind(Interpreter::native));
    return entry;
  }
  return NULL;
}

/**
 * Method entry for static native methods:
 *   int java.util.zip.CRC32.updateBytes(int crc, byte[] b, int off, int len)
 *   int java.util.zip.CRC32.updateByteBuffer(int crc, long buf, int off, int len)
 */
address TemplateInterpreterGenerator::generate_CRC32_updateBytes_entry(AbstractInterpreter::MethodKind kind) {
  if (UseCRC32Intrinsics) {
    address entry = __ pc();

    // rmethod,: Method*
    // r13: senderSP must preserved for slow path

    Label slow_path;
    // If we need a safepoint check, generate full interpreter entry.
    ExternalAddress state(SafepointSynchronize::address_of_state());
    unsigned long offset;
    __ adrp(rscratch1, ExternalAddress(SafepointSynchronize::address_of_state()), offset);
    __ ldrw(rscratch1, Address(rscratch1, offset));
    assert(SafepointSynchronize::_not_synchronized == 0, "rewrite this code");
    __ cbnz(rscratch1, slow_path);

    // We don't generate local frame and don't align stack because
    // we call stub code and there is no safepoint on this path.

    // Load parameters
    const Register crc = c_rarg0;  // crc
    const Register buf = c_rarg1;  // source java byte array address
    const Register len = c_rarg2;  // length
    const Register off = len;      // offset (never overlaps with 'len')

    // Arguments are reversed on java expression stack
    // Calculate address of start element
    if (kind == Interpreter::java_util_zip_CRC32_updateByteBuffer) {
      __ ldr(buf, Address(esp, 2*wordSize)); // long buf
      __ ldrw(off, Address(esp, wordSize)); // offset
      __ add(buf, buf, off); // + offset
      __ ldrw(crc,   Address(esp, 4*wordSize)); // Initial CRC
    } else {
      __ ldr(buf, Address(esp, 2*wordSize)); // byte[] array
      __ add(buf, buf, arrayOopDesc::base_offset_in_bytes(T_BYTE)); // + header size
      __ ldrw(off, Address(esp, wordSize)); // offset
      __ add(buf, buf, off); // + offset
      __ ldrw(crc,   Address(esp, 3*wordSize)); // Initial CRC
    }
    // Can now load 'len' since we're finished with 'off'
    __ ldrw(len, Address(esp, 0x0)); // Length

    __ andr(sp, r13, -16); // Restore the caller's SP

    // We are frameless so we can just jump to the stub.
    __ b(CAST_FROM_FN_PTR(address, StubRoutines::updateBytesCRC32()));

    // generate a vanilla native entry as the slow path
    __ bind(slow_path);
    __ jump_to_entry(Interpreter::entry_for_kind(Interpreter::native));
    return entry;
  }
  return NULL;
}

// Not supported
address TemplateInterpreterGenerator::generate_CRC32C_updateBytes_entry(AbstractInterpreter::MethodKind kind) {
  return NULL;
}

void TemplateInterpreterGenerator::bang_stack_shadow_pages(bool native_call) {
  // Bang each page in the shadow zone. We can't assume it's been done for
  // an interpreter frame with greater than a page of locals, so each page
  // needs to be checked.  Only true for non-native.
  if (UseStackBanging) {
    const int size_t n_shadow_pages = JavaThread::stack_shadow_zone_size() / os::vm_page_size();
    const int start_page = native_call ? n_shadow_pages : 1;
    const int page_size = os::vm_page_size();
    for (int pages = start_page; pages <= n_shadow_pages ; pages++) {
      __ sub(rscratch2, sp, pages*page_size);
      __ str(zr, Address(rscratch2));
    }
  }
}


// Interpreter stub for calling a native method. (asm interpreter)
// This sets up a somewhat different looking stack for calling the
// native method than the typical interpreter frame setup.
address TemplateInterpreterGenerator::generate_native_entry(bool synchronized) {
  // determine code generation flags
  bool inc_counter  = UseCompiler || CountCompiledCalls || LogTouchedMethods;

  // r1: Method*
  // rscratch1: sender sp

  address entry_point = __ pc();

  const Address constMethod       (rmethod, Method::const_offset());
  const Address access_flags      (rmethod, Method::access_flags_offset());
  const Address size_of_parameters(r2, ConstMethod::
                                       size_of_parameters_offset());

  // get parameter size (always needed)
  __ ldr(r2, constMethod);
  __ load_unsigned_short(r2, size_of_parameters);

  // native calls don't need the stack size check since they have no
  // expression stack and the arguments are already on the stack and
  // we only add a handful of words to the stack

  // rmethod: Method*
  // r2: size of parameters
  // rscratch1: sender sp

  // for natives the size of locals is zero

  // compute beginning of parameters (rlocals)
  __ add(rlocals, esp, r2, ext::uxtx, 3);
  __ add(rlocals, rlocals, -wordSize);

  // Pull SP back to minimum size: this avoids holes in the stack
  __ andr(sp, esp, -16);

  // initialize fixed part of activation frame
  generate_fixed_frame(true);
#ifndef PRODUCT
  // tell the simulator that a method has been entered
  if (NotifySimulator) {
    __ notify(Assembler::method_entry);
  }
#endif

  // make sure method is native & not abstract
#ifdef ASSERT
  __ ldrw(r0, access_flags);
  {
    Label L;
    __ tst(r0, JVM_ACC_NATIVE);
    __ br(Assembler::NE, L);
    __ stop("tried to execute non-native method as native");
    __ bind(L);
  }
  {
    Label L;
    __ tst(r0, JVM_ACC_ABSTRACT);
    __ br(Assembler::EQ, L);
    __ stop("tried to execute abstract method in interpreter");
    __ bind(L);
  }
#endif

  // Since at this point in the method invocation the exception
  // handler would try to exit the monitor of synchronized methods
  // which hasn't been entered yet, we set the thread local variable
  // _do_not_unlock_if_synchronized to true. The remove_activation
  // will check this flag.

   const Address do_not_unlock_if_synchronized(rthread,
        in_bytes(JavaThread::do_not_unlock_if_synchronized_offset()));
  __ mov(rscratch2, true);
  __ strb(rscratch2, do_not_unlock_if_synchronized);

  // increment invocation count & check for overflow
  Label invocation_counter_overflow;
  if (inc_counter) {
    generate_counter_incr(&invocation_counter_overflow, NULL, NULL);
  }

  Label continue_after_compile;
  __ bind(continue_after_compile);

  bang_stack_shadow_pages(true);

  // reset the _do_not_unlock_if_synchronized flag
  __ strb(zr, do_not_unlock_if_synchronized);

  // check for synchronized methods
  // Must happen AFTER invocation_counter check and stack overflow check,
  // so method is not locked if overflows.
  if (synchronized) {
    lock_method();
  } else {
    // no synchronization necessary
#ifdef ASSERT
    {
      Label L;
      __ ldrw(r0, access_flags);
      __ tst(r0, JVM_ACC_SYNCHRONIZED);
      __ br(Assembler::EQ, L);
      __ stop("method needs synchronization");
      __ bind(L);
    }
#endif
  }

  // start execution
#ifdef ASSERT
  {
    Label L;
    const Address monitor_block_top(rfp,
                 frame::interpreter_frame_monitor_block_top_offset * wordSize);
    __ ldr(rscratch1, monitor_block_top);
    __ cmp(esp, rscratch1);
    __ br(Assembler::EQ, L);
    __ stop("broken stack frame setup in interpreter");
    __ bind(L);
  }
#endif

  // jvmti support
  __ notify_method_entry();

  // work registers
  const Register t = r17;
  const Register result_handler = r19;

  // allocate space for parameters
  __ ldr(t, Address(rmethod, Method::const_offset()));
  __ load_unsigned_short(t, Address(t, ConstMethod::size_of_parameters_offset()));

  __ sub(rscratch1, esp, t, ext::uxtx, Interpreter::logStackElementSize);
  __ andr(sp, rscratch1, -16);
  __ mov(esp, rscratch1);

  // get signature handler
  {
    Label L;
    __ ldr(t, Address(rmethod, Method::signature_handler_offset()));
    __ cbnz(t, L);
    __ call_VM(noreg,
               CAST_FROM_FN_PTR(address,
                                InterpreterRuntime::prepare_native_call),
               rmethod);
    __ ldr(t, Address(rmethod, Method::signature_handler_offset()));
    __ bind(L);
  }

  // call signature handler
  assert(InterpreterRuntime::SignatureHandlerGenerator::from() == rlocals,
         "adjust this code");
  assert(InterpreterRuntime::SignatureHandlerGenerator::to() == sp,
         "adjust this code");
  assert(InterpreterRuntime::SignatureHandlerGenerator::temp() == rscratch1,
          "adjust this code");

  // The generated handlers do not touch rmethod (the method).
  // However, large signatures cannot be cached and are generated
  // each time here.  The slow-path generator can do a GC on return,
  // so we must reload it after the call.
  __ blr(t);
  __ get_method(rmethod);        // slow path can do a GC, reload rmethod


  // result handler is in r0
  // set result handler
  __ mov(result_handler, r0);
  // pass mirror handle if static call
  {
    Label L;
    const int mirror_offset = in_bytes(Klass::java_mirror_offset());
    __ ldrw(t, Address(rmethod, Method::access_flags_offset()));
    __ tst(t, JVM_ACC_STATIC);
    __ br(Assembler::EQ, L);
    // get mirror
    __ ldr(t, Address(rmethod, Method::const_offset()));
    __ ldr(t, Address(t, ConstMethod::constants_offset()));
    __ ldr(t, Address(t, ConstantPool::pool_holder_offset_in_bytes()));
    __ ldr(t, Address(t, mirror_offset));
    // copy mirror into activation frame
    __ str(t, Address(rfp, frame::interpreter_frame_oop_temp_offset * wordSize));
    // pass handle to mirror
    __ add(c_rarg1, rfp, frame::interpreter_frame_oop_temp_offset * wordSize);
    __ bind(L);
  }

  // get native function entry point in r10
  {
    Label L;
    __ ldr(r10, Address(rmethod, Method::native_function_offset()));
    address unsatisfied = (SharedRuntime::native_method_throw_unsatisfied_link_error_entry());
    __ mov(rscratch2, unsatisfied);
    __ ldr(rscratch2, rscratch2);
    __ cmp(r10, rscratch2);
    __ br(Assembler::NE, L);
    __ call_VM(noreg,
               CAST_FROM_FN_PTR(address,
                                InterpreterRuntime::prepare_native_call),
               rmethod);
    __ get_method(rmethod);
    __ ldr(r10, Address(rmethod, Method::native_function_offset()));
    __ bind(L);
  }

  // pass JNIEnv
  __ add(c_rarg0, rthread, in_bytes(JavaThread::jni_environment_offset()));

  // It is enough that the pc() points into the right code
  // segment. It does not have to be the correct return pc.
  __ set_last_Java_frame(esp, rfp, (address)NULL, rscratch1);

  // change thread state
#ifdef ASSERT
  {
    Label L;
    __ ldrw(t, Address(rthread, JavaThread::thread_state_offset()));
    __ cmp(t, _thread_in_Java);
    __ br(Assembler::EQ, L);
    __ stop("Wrong thread state in native stub");
    __ bind(L);
  }
#endif

  // Change state to native
  __ mov(rscratch1, _thread_in_native);
  __ lea(rscratch2, Address(rthread, JavaThread::thread_state_offset()));
  __ stlrw(rscratch1, rscratch2);

  // Call the native method.
  __ blrt(r10, rscratch1);
  __ maybe_isb();
  __ get_method(rmethod);
  // result potentially in r0 or v0

  // make room for the pushes we're about to do
  __ sub(rscratch1, esp, 4 * wordSize);
  __ andr(sp, rscratch1, -16);

  // NOTE: The order of these pushes is known to frame::interpreter_frame_result
  // in order to extract the result of a method call. If the order of these
  // pushes change or anything else is added to the stack then the code in
  // interpreter_frame_result must also change.
  __ push(dtos);
  __ push(ltos);

  // change thread state
  __ mov(rscratch1, _thread_in_native_trans);
  __ lea(rscratch2, Address(rthread, JavaThread::thread_state_offset()));
  __ stlrw(rscratch1, rscratch2);

  if (os::is_MP()) {
    if (UseMembar) {
      // Force this write out before the read below
      __ dsb(Assembler::SY);
    } else {
      // Write serialization page so VM thread can do a pseudo remote membar.
      // We use the current thread pointer to calculate a thread specific
      // offset to write to within the page. This minimizes bus traffic
      // due to cache line collision.
      __ serialize_memory(rthread, rscratch2);
    }
  }

  // check for safepoint operation in progress and/or pending suspend requests
  {
    Label Continue;
    {
      unsigned long offset;
      __ adrp(rscratch2, SafepointSynchronize::address_of_state(), offset);
      __ ldrw(rscratch2, Address(rscratch2, offset));
    }
    assert(SafepointSynchronize::_not_synchronized == 0,
           "SafepointSynchronize::_not_synchronized");
    Label L;
    __ cbnz(rscratch2, L);
    __ ldrw(rscratch2, Address(rthread, JavaThread::suspend_flags_offset()));
    __ cbz(rscratch2, Continue);
    __ bind(L);

    // Don't use call_VM as it will see a possible pending exception
    // and forward it and never return here preventing us from
    // clearing _last_native_pc down below. So we do a runtime call by
    // hand.
    //
    __ mov(c_rarg0, rthread);
    __ mov(rscratch2, CAST_FROM_FN_PTR(address, JavaThread::check_special_condition_for_native_trans));
    __ blrt(rscratch2, 1, 0, 0);
    __ maybe_isb();
    __ get_method(rmethod);
    __ reinit_heapbase();
    __ bind(Continue);
  }

  // change thread state
  __ mov(rscratch1, _thread_in_Java);
  __ lea(rscratch2, Address(rthread, JavaThread::thread_state_offset()));
  __ stlrw(rscratch1, rscratch2);

  // reset_last_Java_frame
  __ reset_last_Java_frame(true, true);

  // reset handle block
  __ ldr(t, Address(rthread, JavaThread::active_handles_offset()));
  __ str(zr, Address(t, JNIHandleBlock::top_offset_in_bytes()));

  // If result is an oop unbox and store it in frame where gc will see it
  // and result handler will pick it up

  {
    Label no_oop, store_result;
    __ adr(t, ExternalAddress(AbstractInterpreter::result_handler(T_OBJECT)));
    __ cmp(t, result_handler);
    __ br(Assembler::NE, no_oop);
    // retrieve result
    __ pop(ltos);
    __ cbz(r0, store_result);
    __ ldr(r0, Address(r0, 0));
    __ bind(store_result);
    __ str(r0, Address(rfp, frame::interpreter_frame_oop_temp_offset*wordSize));
    // keep stack depth as expected by pushing oop which will eventually be discarded
    __ push(ltos);
    __ bind(no_oop);
  }

  {
    Label no_reguard;
    __ lea(rscratch1, Address(rthread, in_bytes(JavaThread::stack_guard_state_offset())));
    __ ldrb(rscratch1, Address(rscratch1));
    __ cmp(rscratch1, JavaThread::stack_guard_yellow_disabled);
    __ br(Assembler::NE, no_reguard);

    __ pusha(); // XXX only save smashed registers
    __ mov(c_rarg0, rthread);
    __ mov(rscratch2, CAST_FROM_FN_PTR(address, SharedRuntime::reguard_yellow_pages));
    __ blrt(rscratch2, 0, 0, 0);
    __ popa(); // XXX only restore smashed registers
    __ bind(no_reguard);
  }

  // The method register is junk from after the thread_in_native transition
  // until here.  Also can't call_VM until the bcp has been
  // restored.  Need bcp for throwing exception below so get it now.
  __ get_method(rmethod);

  // restore bcp to have legal interpreter frame, i.e., bci == 0 <=>
  // rbcp == code_base()
  __ ldr(rbcp, Address(rmethod, Method::const_offset()));   // get ConstMethod*
  __ add(rbcp, rbcp, in_bytes(ConstMethod::codes_offset()));          // get codebase
  // handle exceptions (exception handling will handle unlocking!)
  {
    Label L;
    __ ldr(rscratch1, Address(rthread, Thread::pending_exception_offset()));
    __ cbz(rscratch1, L);
    // Note: At some point we may want to unify this with the code
    // used in call_VM_base(); i.e., we should use the
    // StubRoutines::forward_exception code. For now this doesn't work
    // here because the rsp is not correctly set at this point.
    __ MacroAssembler::call_VM(noreg,
                               CAST_FROM_FN_PTR(address,
                               InterpreterRuntime::throw_pending_exception));
    __ should_not_reach_here();
    __ bind(L);
  }

  // do unlocking if necessary
  {
    Label L;
    __ ldrw(t, Address(rmethod, Method::access_flags_offset()));
    __ tst(t, JVM_ACC_SYNCHRONIZED);
    __ br(Assembler::EQ, L);
    // the code below should be shared with interpreter macro
    // assembler implementation
    {
      Label unlock;
      // BasicObjectLock will be first in list, since this is a
      // synchronized method. However, need to check that the object
      // has not been unlocked by an explicit monitorexit bytecode.

      // monitor expect in c_rarg1 for slow unlock path
      __ lea (c_rarg1, Address(rfp,   // address of first monitor
                               (intptr_t)(frame::interpreter_frame_initial_sp_offset *
                                          wordSize - sizeof(BasicObjectLock))));

      __ ldr(t, Address(c_rarg1, BasicObjectLock::obj_offset_in_bytes()));
      __ cbnz(t, unlock);

      // Entry already unlocked, need to throw exception
      __ MacroAssembler::call_VM(noreg,
                                 CAST_FROM_FN_PTR(address,
                   InterpreterRuntime::throw_illegal_monitor_state_exception));
      __ should_not_reach_here();

      __ bind(unlock);
      __ unlock_object(c_rarg1);
    }
    __ bind(L);
  }

  // jvmti support
  // Note: This must happen _after_ handling/throwing any exceptions since
  //       the exception handler code notifies the runtime of method exits
  //       too. If this happens before, method entry/exit notifications are
  //       not properly paired (was bug - gri 11/22/99).
  __ notify_method_exit(vtos, InterpreterMacroAssembler::NotifyJVMTI);

  // restore potential result in r0:d0, call result handler to
  // restore potential result in ST0 & handle result

  __ pop(ltos);
  __ pop(dtos);

  __ blr(result_handler);

  // remove activation
  __ ldr(esp, Address(rfp,
                    frame::interpreter_frame_sender_sp_offset *
                    wordSize)); // get sender sp
  // remove frame anchor
  __ leave();

  // resture sender sp
  __ mov(sp, esp);

  __ ret(lr);

  if (inc_counter) {
    // Handle overflow of counter and compile method
    __ bind(invocation_counter_overflow);
    generate_counter_overflow(continue_after_compile);
  }

  return entry_point;
}

//
// Generic interpreted method entry to (asm) interpreter
//
address TemplateInterpreterGenerator::generate_normal_entry(bool synchronized) {
  // determine code generation flags
  bool inc_counter  = UseCompiler || CountCompiledCalls || LogTouchedMethods;

  // rscratch1: sender sp
  address entry_point = __ pc();

  const Address constMethod(rmethod, Method::const_offset());
  const Address access_flags(rmethod, Method::access_flags_offset());
  const Address size_of_parameters(r3,
                                   ConstMethod::size_of_parameters_offset());
  const Address size_of_locals(r3, ConstMethod::size_of_locals_offset());

  // get parameter size (always needed)
  // need to load the const method first
  __ ldr(r3, constMethod);
  __ load_unsigned_short(r2, size_of_parameters);

  // r2: size of parameters

  __ load_unsigned_short(r3, size_of_locals); // get size of locals in words
  __ sub(r3, r3, r2); // r3 = no. of additional locals

  // see if we've got enough room on the stack for locals plus overhead.
  generate_stack_overflow_check();

  // compute beginning of parameters (rlocals)
  __ add(rlocals, esp, r2, ext::uxtx, 3);
  __ sub(rlocals, rlocals, wordSize);

  // Make room for locals
  __ sub(rscratch1, esp, r3, ext::uxtx, 3);
  __ andr(sp, rscratch1, -16);

  // r3 - # of additional locals
  // allocate space for locals
  // explicitly initialize locals
  {
    Label exit, loop;
    __ ands(zr, r3, r3);
    __ br(Assembler::LE, exit); // do nothing if r3 <= 0
    __ bind(loop);
    __ str(zr, Address(__ post(rscratch1, wordSize)));
    __ sub(r3, r3, 1); // until everything initialized
    __ cbnz(r3, loop);
    __ bind(exit);
  }

  // And the base dispatch table
  __ get_dispatch();

  // initialize fixed part of activation frame
  generate_fixed_frame(false);
#ifndef PRODUCT
  // tell the simulator that a method has been entered
  if (NotifySimulator) {
    __ notify(Assembler::method_entry);
  }
#endif
  // make sure method is not native & not abstract
#ifdef ASSERT
  __ ldrw(r0, access_flags);
  {
    Label L;
    __ tst(r0, JVM_ACC_NATIVE);
    __ br(Assembler::EQ, L);
    __ stop("tried to execute native method as non-native");
    __ bind(L);
  }
 {
    Label L;
    __ tst(r0, JVM_ACC_ABSTRACT);
    __ br(Assembler::EQ, L);
    __ stop("tried to execute abstract method in interpreter");
    __ bind(L);
  }
#endif

  // Since at this point in the method invocation the exception
  // handler would try to exit the monitor of synchronized methods
  // which hasn't been entered yet, we set the thread local variable
  // _do_not_unlock_if_synchronized to true. The remove_activation
  // will check this flag.

   const Address do_not_unlock_if_synchronized(rthread,
        in_bytes(JavaThread::do_not_unlock_if_synchronized_offset()));
  __ mov(rscratch2, true);
  __ strb(rscratch2, do_not_unlock_if_synchronized);

  // increment invocation count & check for overflow
  Label invocation_counter_overflow;
  Label profile_method;
  Label profile_method_continue;
  if (inc_counter) {
    generate_counter_incr(&invocation_counter_overflow,
                          &profile_method,
                          &profile_method_continue);
    if (ProfileInterpreter) {
      __ bind(profile_method_continue);
    }
  }

  Label continue_after_compile;
  __ bind(continue_after_compile);

  bang_stack_shadow_pages(false);

  // reset the _do_not_unlock_if_synchronized flag
  __ strb(zr, do_not_unlock_if_synchronized);

  // check for synchronized methods
  // Must happen AFTER invocation_counter check and stack overflow check,
  // so method is not locked if overflows.
  if (synchronized) {
    // Allocate monitor and lock method
    lock_method();
  } else {
    // no synchronization necessary
#ifdef ASSERT
    {
      Label L;
      __ ldrw(r0, access_flags);
      __ tst(r0, JVM_ACC_SYNCHRONIZED);
      __ br(Assembler::EQ, L);
      __ stop("method needs synchronization");
      __ bind(L);
    }
#endif
  }

  // start execution
#ifdef ASSERT
  {
    Label L;
     const Address monitor_block_top (rfp,
                 frame::interpreter_frame_monitor_block_top_offset * wordSize);
    __ ldr(rscratch1, monitor_block_top);
    __ cmp(esp, rscratch1);
    __ br(Assembler::EQ, L);
    __ stop("broken stack frame setup in interpreter");
    __ bind(L);
  }
#endif

  // jvmti support
  __ notify_method_entry();

  __ dispatch_next(vtos);

  // invocation counter overflow
  if (inc_counter) {
    if (ProfileInterpreter) {
      // We have decided to profile this method in the interpreter
      __ bind(profile_method);
      __ call_VM(noreg, CAST_FROM_FN_PTR(address, InterpreterRuntime::profile_method));
      __ set_method_data_pointer_for_bcp();
      // don't think we need this
      __ get_method(r1);
      __ b(profile_method_continue);
    }
    // Handle overflow of counter and compile method
    __ bind(invocation_counter_overflow);
    generate_counter_overflow(continue_after_compile);
  }

  return entry_point;
}

//-----------------------------------------------------------------------------
// Exceptions

void TemplateInterpreterGenerator::generate_throw_exception() {
  // Entry point in previous activation (i.e., if the caller was
  // interpreted)
  Interpreter::_rethrow_exception_entry = __ pc();
  // Restore sp to interpreter_frame_last_sp even though we are going
  // to empty the expression stack for the exception processing.
  __ str(zr, Address(rfp, frame::interpreter_frame_last_sp_offset * wordSize));
  // r0: exception
  // r3: return address/pc that threw exception
  __ restore_bcp();    // rbcp points to call/send
  __ restore_locals();
  __ restore_constant_pool_cache();
  __ reinit_heapbase();  // restore rheapbase as heapbase.
  __ get_dispatch();

#ifndef PRODUCT
  // tell the simulator that the caller method has been reentered
  if (NotifySimulator) {
    __ get_method(rmethod);
    __ notify(Assembler::method_reentry);
  }
#endif
  // Entry point for exceptions thrown within interpreter code
  Interpreter::_throw_exception_entry = __ pc();
  // If we came here via a NullPointerException on the receiver of a
  // method, rmethod may be corrupt.
  __ get_method(rmethod);
  // expression stack is undefined here
  // r0: exception
  // rbcp: exception bcp
  __ verify_oop(r0);
  __ mov(c_rarg1, r0);

  // expression stack must be empty before entering the VM in case of
  // an exception
  __ empty_expression_stack();
  // find exception handler address and preserve exception oop
  __ call_VM(r3,
             CAST_FROM_FN_PTR(address,
                          InterpreterRuntime::exception_handler_for_exception),
             c_rarg1);

  // Calculate stack limit
  __ ldr(rscratch1, Address(rmethod, Method::const_offset()));
  __ ldrh(rscratch1, Address(rscratch1, ConstMethod::max_stack_offset()));
  __ add(rscratch1, rscratch1, frame::interpreter_frame_monitor_size() + 4);
  __ ldr(rscratch2,
         Address(rfp, frame::interpreter_frame_initial_sp_offset * wordSize));
  __ sub(rscratch1, rscratch2, rscratch1, ext::uxtx, 3);
  __ andr(sp, rscratch1, -16);

  // r0: exception handler entry point
  // r3: preserved exception oop
  // rbcp: bcp for exception handler
  __ push_ptr(r3); // push exception which is now the only value on the stack
  __ br(r0); // jump to exception handler (may be _remove_activation_entry!)

  // If the exception is not handled in the current frame the frame is
  // removed and the exception is rethrown (i.e. exception
  // continuation is _rethrow_exception).
  //
  // Note: At this point the bci is still the bxi for the instruction
  // which caused the exception and the expression stack is
  // empty. Thus, for any VM calls at this point, GC will find a legal
  // oop map (with empty expression stack).

  //
  // JVMTI PopFrame support
  //

  Interpreter::_remove_activation_preserving_args_entry = __ pc();
  __ empty_expression_stack();
  // Set the popframe_processing bit in pending_popframe_condition
  // indicating that we are currently handling popframe, so that
  // call_VMs that may happen later do not trigger new popframe
  // handling cycles.
  __ ldrw(r3, Address(rthread, JavaThread::popframe_condition_offset()));
  __ orr(r3, r3, JavaThread::popframe_processing_bit);
  __ strw(r3, Address(rthread, JavaThread::popframe_condition_offset()));

  {
    // Check to see whether we are returning to a deoptimized frame.
    // (The PopFrame call ensures that the caller of the popped frame is
    // either interpreted or compiled and deoptimizes it if compiled.)
    // In this case, we can't call dispatch_next() after the frame is
    // popped, but instead must save the incoming arguments and restore
    // them after deoptimization has occurred.
    //
    // Note that we don't compare the return PC against the
    // deoptimization blob's unpack entry because of the presence of
    // adapter frames in C2.
    Label caller_not_deoptimized;
    __ ldr(c_rarg1, Address(rfp, frame::return_addr_offset * wordSize));
    __ super_call_VM_leaf(CAST_FROM_FN_PTR(address,
                               InterpreterRuntime::interpreter_contains), c_rarg1);
    __ cbnz(r0, caller_not_deoptimized);

    // Compute size of arguments for saving when returning to
    // deoptimized caller
    __ get_method(r0);
    __ ldr(r0, Address(r0, Method::const_offset()));
    __ load_unsigned_short(r0, Address(r0, in_bytes(ConstMethod::
                                                    size_of_parameters_offset())));
    __ lsl(r0, r0, Interpreter::logStackElementSize);
    __ restore_locals(); // XXX do we need this?
    __ sub(rlocals, rlocals, r0);
    __ add(rlocals, rlocals, wordSize);
    // Save these arguments
    __ super_call_VM_leaf(CAST_FROM_FN_PTR(address,
                                           Deoptimization::
                                           popframe_preserve_args),
                          rthread, r0, rlocals);

    __ remove_activation(vtos,
                         /* throw_monitor_exception */ false,
                         /* install_monitor_exception */ false,
                         /* notify_jvmdi */ false);

    // Inform deoptimization that it is responsible for restoring
    // these arguments
    __ mov(rscratch1, JavaThread::popframe_force_deopt_reexecution_bit);
    __ strw(rscratch1, Address(rthread, JavaThread::popframe_condition_offset()));

    // Continue in deoptimization handler
    __ ret(lr);

    __ bind(caller_not_deoptimized);
  }

  __ remove_activation(vtos,
                       /* throw_monitor_exception */ false,
                       /* install_monitor_exception */ false,
                       /* notify_jvmdi */ false);

  // Restore the last_sp and null it out
  __ ldr(esp, Address(rfp, frame::interpreter_frame_last_sp_offset * wordSize));
  __ str(zr, Address(rfp, frame::interpreter_frame_last_sp_offset * wordSize));

  __ restore_bcp();
  __ restore_locals();
  __ restore_constant_pool_cache();
  __ get_method(rmethod);

  // The method data pointer was incremented already during
  // call profiling. We have to restore the mdp for the current bcp.
  if (ProfileInterpreter) {
    __ set_method_data_pointer_for_bcp();
  }

  // Clear the popframe condition flag
  __ strw(zr, Address(rthread, JavaThread::popframe_condition_offset()));
  assert(JavaThread::popframe_inactive == 0, "fix popframe_inactive");

#if INCLUDE_JVMTI
  {
    Label L_done;

    __ ldrb(rscratch1, Address(rbcp, 0));
    __ cmpw(r1, Bytecodes::_invokestatic);
    __ br(Assembler::EQ, L_done);

    // The member name argument must be restored if _invokestatic is re-executed after a PopFrame call.
    // Detect such a case in the InterpreterRuntime function and return the member name argument, or NULL.

    __ ldr(c_rarg0, Address(rlocals, 0));
    __ call_VM(r0, CAST_FROM_FN_PTR(address, InterpreterRuntime::member_name_arg_or_null), c_rarg0, rmethod, rbcp);

    __ cbz(r0, L_done);

    __ str(r0, Address(esp, 0));
    __ bind(L_done);
  }
#endif // INCLUDE_JVMTI

  // Restore machine SP
  __ ldr(rscratch1, Address(rmethod, Method::const_offset()));
  __ ldrh(rscratch1, Address(rscratch1, ConstMethod::max_stack_offset()));
  __ add(rscratch1, rscratch1, frame::interpreter_frame_monitor_size() + 4);
  __ ldr(rscratch2,
         Address(rfp, frame::interpreter_frame_initial_sp_offset * wordSize));
  __ sub(rscratch1, rscratch2, rscratch1, ext::uxtw, 3);
  __ andr(sp, rscratch1, -16);

  __ dispatch_next(vtos);
  // end of PopFrame support

  Interpreter::_remove_activation_entry = __ pc();

  // preserve exception over this code sequence
  __ pop_ptr(r0);
  __ str(r0, Address(rthread, JavaThread::vm_result_offset()));
  // remove the activation (without doing throws on illegalMonitorExceptions)
  __ remove_activation(vtos, false, true, false);
  // restore exception
  // restore exception
  __ get_vm_result(r0, rthread);

  // In between activations - previous activation type unknown yet
  // compute continuation point - the continuation point expects the
  // following registers set up:
  //
  // r0: exception
  // lr: return address/pc that threw exception
  // rsp: expression stack of caller
  // rfp: fp of caller
  // FIXME: There's no point saving LR here because VM calls don't trash it
  __ stp(r0, lr, Address(__ pre(sp, -2 * wordSize)));  // save exception & return address
  __ super_call_VM_leaf(CAST_FROM_FN_PTR(address,
                          SharedRuntime::exception_handler_for_return_address),
                        rthread, lr);
  __ mov(r1, r0);                               // save exception handler
  __ ldp(r0, lr, Address(__ post(sp, 2 * wordSize)));  // restore exception & return address
  // We might be returning to a deopt handler that expects r3 to
  // contain the exception pc
  __ mov(r3, lr);
  // Note that an "issuing PC" is actually the next PC after the call
  __ br(r1);                                    // jump to exception
                                                // handler of caller
}


//
// JVMTI ForceEarlyReturn support
//
address TemplateInterpreterGenerator::generate_earlyret_entry_for(TosState state) {
  address entry = __ pc();

  __ restore_bcp();
  __ restore_locals();
  __ empty_expression_stack();
  __ load_earlyret_value(state);

  __ ldr(rscratch1, Address(rthread, JavaThread::jvmti_thread_state_offset()));
  Address cond_addr(rscratch1, JvmtiThreadState::earlyret_state_offset());

  // Clear the earlyret state
  assert(JvmtiThreadState::earlyret_inactive == 0, "should be");
  __ str(zr, cond_addr);

  __ remove_activation(state,
                       false, /* throw_monitor_exception */
                       false, /* install_monitor_exception */
                       true); /* notify_jvmdi */
  __ ret(lr);

  return entry;
} // end of ForceEarlyReturn support



//-----------------------------------------------------------------------------
// Helper for vtos entry point generation

void TemplateInterpreterGenerator::set_vtos_entry_points(Template* t,
                                                         address& bep,
                                                         address& cep,
                                                         address& sep,
                                                         address& aep,
                                                         address& iep,
                                                         address& lep,
                                                         address& fep,
                                                         address& dep,
                                                         address& vep) {
  assert(t->is_valid() && t->tos_in() == vtos, "illegal template");
  Label L;
  aep = __ pc();  __ push_ptr();  __ b(L);
  fep = __ pc();  __ push_f();    __ b(L);
  dep = __ pc();  __ push_d();    __ b(L);
  lep = __ pc();  __ push_l();    __ b(L);
  bep = cep = sep =
  iep = __ pc();  __ push_i();
  vep = __ pc();
  __ bind(L);
  generate_and_dispatch(t);
}

//-----------------------------------------------------------------------------

// Non-product code
#ifndef PRODUCT
address TemplateInterpreterGenerator::generate_trace_code(TosState state) {
  address entry = __ pc();

  __ push(lr);
  __ push(state);
  __ push(RegSet::range(r0, r15), sp);
  __ mov(c_rarg2, r0);  // Pass itos
  __ call_VM(noreg,
             CAST_FROM_FN_PTR(address, SharedRuntime::trace_bytecode),
             c_rarg1, c_rarg2, c_rarg3);
  __ pop(RegSet::range(r0, r15), sp);
  __ pop(state);
  __ pop(lr);
  __ ret(lr);                                   // return from result handler

  return entry;
}

void TemplateInterpreterGenerator::count_bytecode() {
  Register rscratch3 = r0;
  __ push(rscratch1);
  __ push(rscratch2);
  __ push(rscratch3);
  Label L;
  __ mov(rscratch2, (address) &BytecodeCounter::_counter_value);
  __ bind(L);
  __ ldxr(rscratch1, rscratch2);
  __ add(rscratch1, rscratch1, 1);
  __ stxr(rscratch3, rscratch1, rscratch2);
  __ cbnzw(rscratch3, L);
  __ pop(rscratch3);
  __ pop(rscratch2);
  __ pop(rscratch1);
}

void TemplateInterpreterGenerator::histogram_bytecode(Template* t) { ; }

void TemplateInterpreterGenerator::histogram_bytecode_pair(Template* t) { ; }


void TemplateInterpreterGenerator::trace_bytecode(Template* t) {
  // Call a little run-time stub to avoid blow-up for each bytecode.
  // The run-time runtime saves the right registers, depending on
  // the tosca in-state for the given template.

  assert(Interpreter::trace_code(t->tos_in()) != NULL,
         "entry must have been generated");
  __ bl(Interpreter::trace_code(t->tos_in()));
  __ reinit_heapbase();
}


void TemplateInterpreterGenerator::stop_interpreter_at() {
  Label L;
  __ push(rscratch1);
  __ mov(rscratch1, (address) &BytecodeCounter::_counter_value);
  __ ldr(rscratch1, Address(rscratch1));
  __ mov(rscratch2, StopInterpreterAt);
  __ cmpw(rscratch1, rscratch2);
  __ br(Assembler::NE, L);
  __ brk(0);
  __ bind(L);
  __ pop(rscratch1);
}

#ifdef BUILTIN_SIM

#include <sys/mman.h>
#include <unistd.h>

extern "C" {
  static int PAGESIZE = getpagesize();
  int is_mapped_address(u_int64_t address)
  {
    address = (address & ~((u_int64_t)PAGESIZE - 1));
    if (msync((void *)address, PAGESIZE, MS_ASYNC) == 0) {
      return true;
    }
    if (errno != ENOMEM) {
      return true;
    }
    return false;
  }

  void bccheck1(u_int64_t pc, u_int64_t fp, char *method, int *bcidx, int *framesize, char *decode)
  {
    if (method != 0) {
      method[0] = '\0';
    }
    if (bcidx != 0) {
      *bcidx = -2;
    }
    if (decode != 0) {
      decode[0] = 0;
    }

    if (framesize != 0) {
      *framesize = -1;
    }

    if (Interpreter::contains((address)pc)) {
      AArch64Simulator *sim = AArch64Simulator::get_current(UseSimulatorCache, DisableBCCheck);
      Method* meth;
      address bcp;
      if (fp) {
#define FRAME_SLOT_METHOD 3
#define FRAME_SLOT_BCP 7
        meth = (Method*)sim->getMemory()->loadU64(fp - (FRAME_SLOT_METHOD << 3));
        bcp = (address)sim->getMemory()->loadU64(fp - (FRAME_SLOT_BCP << 3));
#undef FRAME_SLOT_METHOD
#undef FRAME_SLOT_BCP
      } else {
        meth = (Method*)sim->getCPUState().xreg(RMETHOD, 0);
        bcp = (address)sim->getCPUState().xreg(RBCP, 0);
      }
      if (meth->is_native()) {
        return;
      }
      if(method && meth->is_method()) {
        ResourceMark rm;
        method[0] = 'I';
        method[1] = ' ';
        meth->name_and_sig_as_C_string(method + 2, 398);
      }
      if (bcidx) {
        if (meth->contains(bcp)) {
          *bcidx = meth->bci_from(bcp);
        } else {
          *bcidx = -2;
        }
      }
      if (decode) {
        if (!BytecodeTracer::closure()) {
          BytecodeTracer::set_closure(BytecodeTracer::std_closure());
        }
        stringStream str(decode, 400);
        BytecodeTracer::trace(meth, bcp, &str);
      }
    } else {
      if (method) {
        CodeBlob *cb = CodeCache::find_blob((address)pc);
        if (cb != NULL) {
          if (cb->is_nmethod()) {
            ResourceMark rm;
            nmethod* nm = (nmethod*)cb;
            method[0] = 'C';
            method[1] = ' ';
            nm->method()->name_and_sig_as_C_string(method + 2, 398);
          } else if (cb->is_adapter_blob()) {
            strcpy(method, "B adapter blob");
          } else if (cb->is_runtime_stub()) {
            strcpy(method, "B runtime stub");
          } else if (cb->is_exception_stub()) {
            strcpy(method, "B exception stub");
          } else if (cb->is_deoptimization_stub()) {
            strcpy(method, "B deoptimization stub");
          } else if (cb->is_safepoint_stub()) {
            strcpy(method, "B safepoint stub");
          } else if (cb->is_uncommon_trap_stub()) {
            strcpy(method, "B uncommon trap stub");
          } else if (cb->contains((address)StubRoutines::call_stub())) {
            strcpy(method, "B call stub");
          } else {
            strcpy(method, "B unknown blob : ");
            strcat(method, cb->name());
          }
          if (framesize != NULL) {
            *framesize = cb->frame_size();
          }
        }
      }
    }
  }


  JNIEXPORT void bccheck(u_int64_t pc, u_int64_t fp, char *method, int *bcidx, int *framesize, char *decode)
  {
    bccheck1(pc, fp, method, bcidx, framesize, decode);
  }
}

#endif // BUILTIN_SIM
#endif // !PRODUCT<|MERGE_RESOLUTION|>--- conflicted
+++ resolved
@@ -64,11 +64,8 @@
 // Max size with JVMTI
 int TemplateInterpreter::InterpreterCodeSize = 200 * 1024;
 
-<<<<<<< HEAD
 #define __ _masm->
 
-=======
->>>>>>> d1460d52
 //-----------------------------------------------------------------------------
 
 extern "C" void entry(CodeBuffer*);
@@ -251,6 +248,7 @@
     break;
   default:
     ShouldNotReachHere();
+    fn = NULL;  // unreachable
   }
   const int gpargs = 0, rtype = 3;
   __ mov(rscratch1, fn);
