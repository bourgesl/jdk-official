/*
 * Copyright (c) 2001, 2013, Oracle and/or its affiliates. All rights reserved.
 * DO NOT ALTER OR REMOVE COPYRIGHT NOTICES OR THIS FILE HEADER.
 *
 * This code is free software; you can redistribute it and/or modify it
 * under the terms of the GNU General Public License version 2 only, as
 * published by the Free Software Foundation.
 *
 * This code is distributed in the hope that it will be useful, but WITHOUT
 * ANY WARRANTY; without even the implied warranty of MERCHANTABILITY or
 * FITNESS FOR A PARTICULAR PURPOSE.  See the GNU General Public License
 * version 2 for more details (a copy is included in the LICENSE file that
 * accompanied this code).
 *
 * You should have received a copy of the GNU General Public License version
 * 2 along with this work; if not, write to the Free Software Foundation,
 * Inc., 51 Franklin St, Fifth Floor, Boston, MA 02110-1301 USA.
 *
 * Please contact Oracle, 500 Oracle Parkway, Redwood Shores, CA 94065 USA
 * or visit www.oracle.com if you need additional information or have any
 * questions.
 *
 */

#include "precompiled.hpp"
#include "classfile/symbolTable.hpp"
#include "gc_implementation/g1/concurrentMark.inline.hpp"
#include "gc_implementation/g1/concurrentMarkThread.inline.hpp"
#include "gc_implementation/g1/g1CollectedHeap.inline.hpp"
#include "gc_implementation/g1/g1CollectorPolicy.hpp"
#include "gc_implementation/g1/g1ErgoVerbose.hpp"
#include "gc_implementation/g1/g1Log.hpp"
#include "gc_implementation/g1/g1OopClosures.inline.hpp"
#include "gc_implementation/g1/g1RemSet.hpp"
#include "gc_implementation/g1/heapRegion.inline.hpp"
#include "gc_implementation/g1/heapRegionRemSet.hpp"
#include "gc_implementation/g1/heapRegionSeq.inline.hpp"
#include "gc_implementation/shared/vmGCOperations.hpp"
#include "memory/genOopClosures.inline.hpp"
#include "memory/referencePolicy.hpp"
#include "memory/resourceArea.hpp"
#include "oops/oop.inline.hpp"
#include "runtime/handles.inline.hpp"
#include "runtime/java.hpp"
#include "services/memTracker.hpp"

// Concurrent marking bit map wrapper

CMBitMapRO::CMBitMapRO(int shifter) :
  _bm(),
  _shifter(shifter) {
  _bmStartWord = 0;
  _bmWordSize = 0;
}

HeapWord* CMBitMapRO::getNextMarkedWordAddress(HeapWord* addr,
                                               HeapWord* limit) const {
  // First we must round addr *up* to a possible object boundary.
  addr = (HeapWord*)align_size_up((intptr_t)addr,
                                  HeapWordSize << _shifter);
  size_t addrOffset = heapWordToOffset(addr);
  if (limit == NULL) {
    limit = _bmStartWord + _bmWordSize;
  }
  size_t limitOffset = heapWordToOffset(limit);
  size_t nextOffset = _bm.get_next_one_offset(addrOffset, limitOffset);
  HeapWord* nextAddr = offsetToHeapWord(nextOffset);
  assert(nextAddr >= addr, "get_next_one postcondition");
  assert(nextAddr == limit || isMarked(nextAddr),
         "get_next_one postcondition");
  return nextAddr;
}

HeapWord* CMBitMapRO::getNextUnmarkedWordAddress(HeapWord* addr,
                                                 HeapWord* limit) const {
  size_t addrOffset = heapWordToOffset(addr);
  if (limit == NULL) {
    limit = _bmStartWord + _bmWordSize;
  }
  size_t limitOffset = heapWordToOffset(limit);
  size_t nextOffset = _bm.get_next_zero_offset(addrOffset, limitOffset);
  HeapWord* nextAddr = offsetToHeapWord(nextOffset);
  assert(nextAddr >= addr, "get_next_one postcondition");
  assert(nextAddr == limit || !isMarked(nextAddr),
         "get_next_one postcondition");
  return nextAddr;
}

int CMBitMapRO::heapWordDiffToOffsetDiff(size_t diff) const {
  assert((diff & ((1 << _shifter) - 1)) == 0, "argument check");
  return (int) (diff >> _shifter);
}

#ifndef PRODUCT
bool CMBitMapRO::covers(ReservedSpace heap_rs) const {
  // assert(_bm.map() == _virtual_space.low(), "map inconsistency");
  assert(((size_t)_bm.size() * ((size_t)1 << _shifter)) == _bmWordSize,
         "size inconsistency");
  return _bmStartWord == (HeapWord*)(heap_rs.base()) &&
         _bmWordSize  == heap_rs.size()>>LogHeapWordSize;
}
#endif

bool CMBitMap::allocate(ReservedSpace heap_rs) {
  _bmStartWord = (HeapWord*)(heap_rs.base());
  _bmWordSize  = heap_rs.size()/HeapWordSize;    // heap_rs.size() is in bytes
  ReservedSpace brs(ReservedSpace::allocation_align_size_up(
                     (_bmWordSize >> (_shifter + LogBitsPerByte)) + 1));
  if (!brs.is_reserved()) {
    warning("ConcurrentMark marking bit map allocation failure");
    return false;
  }
  MemTracker::record_virtual_memory_type((address)brs.base(), mtGC);
  // For now we'll just commit all of the bit map up front.
  // Later on we'll try to be more parsimonious with swap.
  if (!_virtual_space.initialize(brs, brs.size())) {
    warning("ConcurrentMark marking bit map backing store failure");
    return false;
  }
  assert(_virtual_space.committed_size() == brs.size(),
         "didn't reserve backing store for all of concurrent marking bit map?");
  _bm.set_map((uintptr_t*)_virtual_space.low());
  assert(_virtual_space.committed_size() << (_shifter + LogBitsPerByte) >=
         _bmWordSize, "inconsistency in bit map sizing");
  _bm.set_size(_bmWordSize >> _shifter);
  return true;
}

void CMBitMap::clearAll() {
  _bm.clear();
  return;
}

void CMBitMap::markRange(MemRegion mr) {
  mr.intersection(MemRegion(_bmStartWord, _bmWordSize));
  assert(!mr.is_empty(), "unexpected empty region");
  assert((offsetToHeapWord(heapWordToOffset(mr.end())) ==
          ((HeapWord *) mr.end())),
         "markRange memory region end is not card aligned");
  // convert address range into offset range
  _bm.at_put_range(heapWordToOffset(mr.start()),
                   heapWordToOffset(mr.end()), true);
}

void CMBitMap::clearRange(MemRegion mr) {
  mr.intersection(MemRegion(_bmStartWord, _bmWordSize));
  assert(!mr.is_empty(), "unexpected empty region");
  // convert address range into offset range
  _bm.at_put_range(heapWordToOffset(mr.start()),
                   heapWordToOffset(mr.end()), false);
}

MemRegion CMBitMap::getAndClearMarkedRegion(HeapWord* addr,
                                            HeapWord* end_addr) {
  HeapWord* start = getNextMarkedWordAddress(addr);
  start = MIN2(start, end_addr);
  HeapWord* end   = getNextUnmarkedWordAddress(start);
  end = MIN2(end, end_addr);
  assert(start <= end, "Consistency check");
  MemRegion mr(start, end);
  if (!mr.is_empty()) {
    clearRange(mr);
  }
  return mr;
}

CMMarkStack::CMMarkStack(ConcurrentMark* cm) :
  _base(NULL), _cm(cm)
#ifdef ASSERT
  , _drain_in_progress(false)
  , _drain_in_progress_yields(false)
#endif
{}

bool CMMarkStack::allocate(size_t capacity) {
  // allocate a stack of the requisite depth
  ReservedSpace rs(ReservedSpace::allocation_align_size_up(capacity * sizeof(oop)));
  if (!rs.is_reserved()) {
    warning("ConcurrentMark MarkStack allocation failure");
    return false;
  }
  MemTracker::record_virtual_memory_type((address)rs.base(), mtGC);
  if (!_virtual_space.initialize(rs, rs.size())) {
    warning("ConcurrentMark MarkStack backing store failure");
    // Release the virtual memory reserved for the marking stack
    rs.release();
    return false;
  }
  assert(_virtual_space.committed_size() == rs.size(),
         "Didn't reserve backing store for all of ConcurrentMark stack?");
  _base = (oop*) _virtual_space.low();
  setEmpty();
  _capacity = (jint) capacity;
  _saved_index = -1;
  _should_expand = false;
  NOT_PRODUCT(_max_depth = 0);
  return true;
}

void CMMarkStack::expand() {
  // Called, during remark, if we've overflown the marking stack during marking.
  assert(isEmpty(), "stack should been emptied while handling overflow");
  assert(_capacity <= (jint) MarkStackSizeMax, "stack bigger than permitted");
  // Clear expansion flag
  _should_expand = false;
  if (_capacity == (jint) MarkStackSizeMax) {
    if (PrintGCDetails && Verbose) {
      gclog_or_tty->print_cr(" (benign) Can't expand marking stack capacity, at max size limit");
    }
    return;
  }
  // Double capacity if possible
  jint new_capacity = MIN2(_capacity*2, (jint) MarkStackSizeMax);
  // Do not give up existing stack until we have managed to
  // get the double capacity that we desired.
  ReservedSpace rs(ReservedSpace::allocation_align_size_up(new_capacity *
                                                           sizeof(oop)));
  if (rs.is_reserved()) {
    // Release the backing store associated with old stack
    _virtual_space.release();
    // Reinitialize virtual space for new stack
    if (!_virtual_space.initialize(rs, rs.size())) {
      fatal("Not enough swap for expanded marking stack capacity");
    }
    _base = (oop*)(_virtual_space.low());
    _index = 0;
    _capacity = new_capacity;
  } else {
    if (PrintGCDetails && Verbose) {
      // Failed to double capacity, continue;
      gclog_or_tty->print(" (benign) Failed to expand marking stack capacity from "
                          SIZE_FORMAT"K to " SIZE_FORMAT"K",
                          _capacity / K, new_capacity / K);
    }
  }
}

void CMMarkStack::set_should_expand() {
  // If we're resetting the marking state because of an
  // marking stack overflow, record that we should, if
  // possible, expand the stack.
  _should_expand = _cm->has_overflown();
}

CMMarkStack::~CMMarkStack() {
  if (_base != NULL) {
    _base = NULL;
    _virtual_space.release();
  }
}

void CMMarkStack::par_push(oop ptr) {
  while (true) {
    if (isFull()) {
      _overflow = true;
      return;
    }
    // Otherwise...
    jint index = _index;
    jint next_index = index+1;
    jint res = Atomic::cmpxchg(next_index, &_index, index);
    if (res == index) {
      _base[index] = ptr;
      // Note that we don't maintain this atomically.  We could, but it
      // doesn't seem necessary.
      NOT_PRODUCT(_max_depth = MAX2(_max_depth, next_index));
      return;
    }
    // Otherwise, we need to try again.
  }
}

void CMMarkStack::par_adjoin_arr(oop* ptr_arr, int n) {
  while (true) {
    if (isFull()) {
      _overflow = true;
      return;
    }
    // Otherwise...
    jint index = _index;
    jint next_index = index + n;
    if (next_index > _capacity) {
      _overflow = true;
      return;
    }
    jint res = Atomic::cmpxchg(next_index, &_index, index);
    if (res == index) {
      for (int i = 0; i < n; i++) {
        int  ind = index + i;
        assert(ind < _capacity, "By overflow test above.");
        _base[ind] = ptr_arr[i];
      }
      NOT_PRODUCT(_max_depth = MAX2(_max_depth, next_index));
      return;
    }
    // Otherwise, we need to try again.
  }
}

void CMMarkStack::par_push_arr(oop* ptr_arr, int n) {
  MutexLockerEx x(ParGCRareEvent_lock, Mutex::_no_safepoint_check_flag);
  jint start = _index;
  jint next_index = start + n;
  if (next_index > _capacity) {
    _overflow = true;
    return;
  }
  // Otherwise.
  _index = next_index;
  for (int i = 0; i < n; i++) {
    int ind = start + i;
    assert(ind < _capacity, "By overflow test above.");
    _base[ind] = ptr_arr[i];
  }
  NOT_PRODUCT(_max_depth = MAX2(_max_depth, next_index));
}

bool CMMarkStack::par_pop_arr(oop* ptr_arr, int max, int* n) {
  MutexLockerEx x(ParGCRareEvent_lock, Mutex::_no_safepoint_check_flag);
  jint index = _index;
  if (index == 0) {
    *n = 0;
    return false;
  } else {
    int k = MIN2(max, index);
    jint  new_ind = index - k;
    for (int j = 0; j < k; j++) {
      ptr_arr[j] = _base[new_ind + j];
    }
    _index = new_ind;
    *n = k;
    return true;
  }
}

template<class OopClosureClass>
bool CMMarkStack::drain(OopClosureClass* cl, CMBitMap* bm, bool yield_after) {
  assert(!_drain_in_progress || !_drain_in_progress_yields || yield_after
         || SafepointSynchronize::is_at_safepoint(),
         "Drain recursion must be yield-safe.");
  bool res = true;
  debug_only(_drain_in_progress = true);
  debug_only(_drain_in_progress_yields = yield_after);
  while (!isEmpty()) {
    oop newOop = pop();
    assert(G1CollectedHeap::heap()->is_in_reserved(newOop), "Bad pop");
    assert(newOop->is_oop(), "Expected an oop");
    assert(bm == NULL || bm->isMarked((HeapWord*)newOop),
           "only grey objects on this stack");
    newOop->oop_iterate(cl);
    if (yield_after && _cm->do_yield_check()) {
      res = false;
      break;
    }
  }
  debug_only(_drain_in_progress = false);
  return res;
}

void CMMarkStack::note_start_of_gc() {
  assert(_saved_index == -1,
         "note_start_of_gc()/end_of_gc() bracketed incorrectly");
  _saved_index = _index;
}

void CMMarkStack::note_end_of_gc() {
  // This is intentionally a guarantee, instead of an assert. If we
  // accidentally add something to the mark stack during GC, it
  // will be a correctness issue so it's better if we crash. we'll
  // only check this once per GC anyway, so it won't be a performance
  // issue in any way.
  guarantee(_saved_index == _index,
            err_msg("saved index: %d index: %d", _saved_index, _index));
  _saved_index = -1;
}

void CMMarkStack::oops_do(OopClosure* f) {
  assert(_saved_index == _index,
         err_msg("saved index: %d index: %d", _saved_index, _index));
  for (int i = 0; i < _index; i += 1) {
    f->do_oop(&_base[i]);
  }
}

bool ConcurrentMark::not_yet_marked(oop obj) const {
  return _g1h->is_obj_ill(obj);
}

CMRootRegions::CMRootRegions() :
  _young_list(NULL), _cm(NULL), _scan_in_progress(false),
  _should_abort(false),  _next_survivor(NULL) { }

void CMRootRegions::init(G1CollectedHeap* g1h, ConcurrentMark* cm) {
  _young_list = g1h->young_list();
  _cm = cm;
}

void CMRootRegions::prepare_for_scan() {
  assert(!scan_in_progress(), "pre-condition");

  // Currently, only survivors can be root regions.
  assert(_next_survivor == NULL, "pre-condition");
  _next_survivor = _young_list->first_survivor_region();
  _scan_in_progress = (_next_survivor != NULL);
  _should_abort = false;
}

HeapRegion* CMRootRegions::claim_next() {
  if (_should_abort) {
    // If someone has set the should_abort flag, we return NULL to
    // force the caller to bail out of their loop.
    return NULL;
  }

  // Currently, only survivors can be root regions.
  HeapRegion* res = _next_survivor;
  if (res != NULL) {
    MutexLockerEx x(RootRegionScan_lock, Mutex::_no_safepoint_check_flag);
    // Read it again in case it changed while we were waiting for the lock.
    res = _next_survivor;
    if (res != NULL) {
      if (res == _young_list->last_survivor_region()) {
        // We just claimed the last survivor so store NULL to indicate
        // that we're done.
        _next_survivor = NULL;
      } else {
        _next_survivor = res->get_next_young_region();
      }
    } else {
      // Someone else claimed the last survivor while we were trying
      // to take the lock so nothing else to do.
    }
  }
  assert(res == NULL || res->is_survivor(), "post-condition");

  return res;
}

void CMRootRegions::scan_finished() {
  assert(scan_in_progress(), "pre-condition");

  // Currently, only survivors can be root regions.
  if (!_should_abort) {
    assert(_next_survivor == NULL, "we should have claimed all survivors");
  }
  _next_survivor = NULL;

  {
    MutexLockerEx x(RootRegionScan_lock, Mutex::_no_safepoint_check_flag);
    _scan_in_progress = false;
    RootRegionScan_lock->notify_all();
  }
}

bool CMRootRegions::wait_until_scan_finished() {
  if (!scan_in_progress()) return false;

  {
    MutexLockerEx x(RootRegionScan_lock, Mutex::_no_safepoint_check_flag);
    while (scan_in_progress()) {
      RootRegionScan_lock->wait(Mutex::_no_safepoint_check_flag);
    }
  }
  return true;
}

#ifdef _MSC_VER // the use of 'this' below gets a warning, make it go away
#pragma warning( disable:4355 ) // 'this' : used in base member initializer list
#endif // _MSC_VER

uint ConcurrentMark::scale_parallel_threads(uint n_par_threads) {
  return MAX2((n_par_threads + 2) / 4, 1U);
}

ConcurrentMark::ConcurrentMark(G1CollectedHeap* g1h, ReservedSpace heap_rs) :
  _g1h(g1h),
  _markBitMap1(MinObjAlignment - 1),
  _markBitMap2(MinObjAlignment - 1),

  _parallel_marking_threads(0),
  _max_parallel_marking_threads(0),
  _sleep_factor(0.0),
  _marking_task_overhead(1.0),
  _cleanup_sleep_factor(0.0),
  _cleanup_task_overhead(1.0),
  _cleanup_list("Cleanup List"),
  _region_bm((BitMap::idx_t)(g1h->max_regions()), false /* in_resource_area*/),
  _card_bm((heap_rs.size() + CardTableModRefBS::card_size - 1) >>
            CardTableModRefBS::card_shift,
            false /* in_resource_area*/),

  _prevMarkBitMap(&_markBitMap1),
  _nextMarkBitMap(&_markBitMap2),

  _markStack(this),
  // _finger set in set_non_marking_state

  _max_worker_id(MAX2((uint)ParallelGCThreads, 1U)),
  // _active_tasks set in set_non_marking_state
  // _tasks set inside the constructor
  _task_queues(new CMTaskQueueSet((int) _max_worker_id)),
  _terminator(ParallelTaskTerminator((int) _max_worker_id, _task_queues)),

  _has_overflown(false),
  _concurrent(false),
  _has_aborted(false),
  _restart_for_overflow(false),
  _concurrent_marking_in_progress(false),

  // _verbose_level set below

  _init_times(),
  _remark_times(), _remark_mark_times(), _remark_weak_ref_times(),
  _cleanup_times(),
  _total_counting_time(0.0),
  _total_rs_scrub_time(0.0),

  _parallel_workers(NULL),

  _count_card_bitmaps(NULL),
  _count_marked_bytes(NULL),
  _completed_initialization(false) {
  CMVerboseLevel verbose_level = (CMVerboseLevel) G1MarkingVerboseLevel;
  if (verbose_level < no_verbose) {
    verbose_level = no_verbose;
  }
  if (verbose_level > high_verbose) {
    verbose_level = high_verbose;
  }
  _verbose_level = verbose_level;

  if (verbose_low()) {
    gclog_or_tty->print_cr("[global] init, heap start = "PTR_FORMAT", "
                           "heap end = "PTR_FORMAT, _heap_start, _heap_end);
  }

  if (!_markBitMap1.allocate(heap_rs)) {
    warning("Failed to allocate first CM bit map");
    return;
  }
  if (!_markBitMap2.allocate(heap_rs)) {
    warning("Failed to allocate second CM bit map");
    return;
  }

  // Create & start a ConcurrentMark thread.
  _cmThread = new ConcurrentMarkThread(this);
  assert(cmThread() != NULL, "CM Thread should have been created");
  assert(cmThread()->cm() != NULL, "CM Thread should refer to this cm");

  assert(CGC_lock != NULL, "Where's the CGC_lock?");
  assert(_markBitMap1.covers(heap_rs), "_markBitMap1 inconsistency");
  assert(_markBitMap2.covers(heap_rs), "_markBitMap2 inconsistency");

  SATBMarkQueueSet& satb_qs = JavaThread::satb_mark_queue_set();
  satb_qs.set_buffer_size(G1SATBBufferSize);

  _root_regions.init(_g1h, this);

  if (ConcGCThreads > ParallelGCThreads) {
    warning("Can't have more ConcGCThreads (" UINT32_FORMAT ") "
            "than ParallelGCThreads (" UINT32_FORMAT ").",
            ConcGCThreads, ParallelGCThreads);
    return;
  }
  if (ParallelGCThreads == 0) {
    // if we are not running with any parallel GC threads we will not
    // spawn any marking threads either
    _parallel_marking_threads =       0;
    _max_parallel_marking_threads =   0;
    _sleep_factor             =     0.0;
    _marking_task_overhead    =     1.0;
  } else {
    if (!FLAG_IS_DEFAULT(ConcGCThreads) && ConcGCThreads > 0) {
      // Note: ConcGCThreads has precedence over G1MarkingOverheadPercent
      // if both are set
      _sleep_factor             = 0.0;
      _marking_task_overhead    = 1.0;
    } else if (G1MarkingOverheadPercent > 0) {
      // We will calculate the number of parallel marking threads based
      // on a target overhead with respect to the soft real-time goal
      double marking_overhead = (double) G1MarkingOverheadPercent / 100.0;
      double overall_cm_overhead =
        (double) MaxGCPauseMillis * marking_overhead /
        (double) GCPauseIntervalMillis;
      double cpu_ratio = 1.0 / (double) os::processor_count();
      double marking_thread_num = ceil(overall_cm_overhead / cpu_ratio);
      double marking_task_overhead =
        overall_cm_overhead / marking_thread_num *
                                                (double) os::processor_count();
      double sleep_factor =
                         (1.0 - marking_task_overhead) / marking_task_overhead;

      FLAG_SET_ERGO(uintx, ConcGCThreads, (uint) marking_thread_num);
      _sleep_factor             = sleep_factor;
      _marking_task_overhead    = marking_task_overhead;
    } else {
      // Calculate the number of parallel marking threads by scaling
      // the number of parallel GC threads.
      uint marking_thread_num = scale_parallel_threads((uint) ParallelGCThreads);
      FLAG_SET_ERGO(uintx, ConcGCThreads, marking_thread_num);
      _sleep_factor             = 0.0;
      _marking_task_overhead    = 1.0;
    }

    assert(ConcGCThreads > 0, "Should have been set");
    _parallel_marking_threads = (uint) ConcGCThreads;
    _max_parallel_marking_threads = _parallel_marking_threads;

    if (parallel_marking_threads() > 1) {
      _cleanup_task_overhead = 1.0;
    } else {
      _cleanup_task_overhead = marking_task_overhead();
    }
    _cleanup_sleep_factor =
                     (1.0 - cleanup_task_overhead()) / cleanup_task_overhead();

#if 0
    gclog_or_tty->print_cr("Marking Threads          %d", parallel_marking_threads());
    gclog_or_tty->print_cr("CM Marking Task Overhead %1.4lf", marking_task_overhead());
    gclog_or_tty->print_cr("CM Sleep Factor          %1.4lf", sleep_factor());
    gclog_or_tty->print_cr("CL Marking Task Overhead %1.4lf", cleanup_task_overhead());
    gclog_or_tty->print_cr("CL Sleep Factor          %1.4lf", cleanup_sleep_factor());
#endif

    guarantee(parallel_marking_threads() > 0, "peace of mind");
    _parallel_workers = new FlexibleWorkGang("G1 Parallel Marking Threads",
         _max_parallel_marking_threads, false, true);
    if (_parallel_workers == NULL) {
      vm_exit_during_initialization("Failed necessary allocation.");
    } else {
      _parallel_workers->initialize_workers();
    }
  }

  if (FLAG_IS_DEFAULT(MarkStackSize)) {
    uintx mark_stack_size =
      MIN2(MarkStackSizeMax,
          MAX2(MarkStackSize, (uintx) (parallel_marking_threads() * TASKQUEUE_SIZE)));
    // Verify that the calculated value for MarkStackSize is in range.
    // It would be nice to use the private utility routine from Arguments.
    if (!(mark_stack_size >= 1 && mark_stack_size <= MarkStackSizeMax)) {
      warning("Invalid value calculated for MarkStackSize (" UINTX_FORMAT "): "
              "must be between " UINTX_FORMAT " and " UINTX_FORMAT,
              mark_stack_size, 1, MarkStackSizeMax);
      return;
    }
    FLAG_SET_ERGO(uintx, MarkStackSize, mark_stack_size);
  } else {
    // Verify MarkStackSize is in range.
    if (FLAG_IS_CMDLINE(MarkStackSize)) {
      if (FLAG_IS_DEFAULT(MarkStackSizeMax)) {
        if (!(MarkStackSize >= 1 && MarkStackSize <= MarkStackSizeMax)) {
          warning("Invalid value specified for MarkStackSize (" UINTX_FORMAT "): "
                  "must be between " UINTX_FORMAT " and " UINTX_FORMAT,
                  MarkStackSize, 1, MarkStackSizeMax);
          return;
        }
      } else if (FLAG_IS_CMDLINE(MarkStackSizeMax)) {
        if (!(MarkStackSize >= 1 && MarkStackSize <= MarkStackSizeMax)) {
          warning("Invalid value specified for MarkStackSize (" UINTX_FORMAT ")"
                  " or for MarkStackSizeMax (" UINTX_FORMAT ")",
                  MarkStackSize, MarkStackSizeMax);
          return;
        }
      }
    }
  }

  if (!_markStack.allocate(MarkStackSize)) {
    warning("Failed to allocate CM marking stack");
    return;
  }

  _tasks = NEW_C_HEAP_ARRAY(CMTask*, _max_worker_id, mtGC);
  _accum_task_vtime = NEW_C_HEAP_ARRAY(double, _max_worker_id, mtGC);

  _count_card_bitmaps = NEW_C_HEAP_ARRAY(BitMap,  _max_worker_id, mtGC);
  _count_marked_bytes = NEW_C_HEAP_ARRAY(size_t*, _max_worker_id, mtGC);

  BitMap::idx_t card_bm_size = _card_bm.size();

  // so that the assertion in MarkingTaskQueue::task_queue doesn't fail
  _active_tasks = _max_worker_id;

  size_t max_regions = (size_t) _g1h->max_regions();
  for (uint i = 0; i < _max_worker_id; ++i) {
    CMTaskQueue* task_queue = new CMTaskQueue();
    task_queue->initialize();
    _task_queues->register_queue(i, task_queue);

    _count_card_bitmaps[i] = BitMap(card_bm_size, false);
    _count_marked_bytes[i] = NEW_C_HEAP_ARRAY(size_t, max_regions, mtGC);

    _tasks[i] = new CMTask(i, this,
                           _count_marked_bytes[i],
                           &_count_card_bitmaps[i],
                           task_queue, _task_queues);

    _accum_task_vtime[i] = 0.0;
  }

  // Calculate the card number for the bottom of the heap. Used
  // in biasing indexes into the accounting card bitmaps.
  _heap_bottom_card_num =
    intptr_t(uintptr_t(_g1h->reserved_region().start()) >>
                                CardTableModRefBS::card_shift);

  // Clear all the liveness counting data
  clear_all_count_data();

  // so that the call below can read a sensible value
  _heap_start = (HeapWord*) heap_rs.base();
  set_non_marking_state();
  _completed_initialization = true;
}

void ConcurrentMark::update_g1_committed(bool force) {
  // If concurrent marking is not in progress, then we do not need to
  // update _heap_end.
  if (!concurrent_marking_in_progress() && !force) return;

  MemRegion committed = _g1h->g1_committed();
  assert(committed.start() == _heap_start, "start shouldn't change");
  HeapWord* new_end = committed.end();
  if (new_end > _heap_end) {
    // The heap has been expanded.

    _heap_end = new_end;
  }
  // Notice that the heap can also shrink. However, this only happens
  // during a Full GC (at least currently) and the entire marking
  // phase will bail out and the task will not be restarted. So, let's
  // do nothing.
}

void ConcurrentMark::reset() {
  // Starting values for these two. This should be called in a STW
  // phase. CM will be notified of any future g1_committed expansions
  // will be at the end of evacuation pauses, when tasks are
  // inactive.
  MemRegion committed = _g1h->g1_committed();
  _heap_start = committed.start();
  _heap_end   = committed.end();

  // Separated the asserts so that we know which one fires.
  assert(_heap_start != NULL, "heap bounds should look ok");
  assert(_heap_end != NULL, "heap bounds should look ok");
  assert(_heap_start < _heap_end, "heap bounds should look ok");

  // Reset all the marking data structures and any necessary flags
  reset_marking_state();

  if (verbose_low()) {
    gclog_or_tty->print_cr("[global] resetting");
  }

  // We do reset all of them, since different phases will use
  // different number of active threads. So, it's easiest to have all
  // of them ready.
  for (uint i = 0; i < _max_worker_id; ++i) {
    _tasks[i]->reset(_nextMarkBitMap);
  }

  // we need this to make sure that the flag is on during the evac
  // pause with initial mark piggy-backed
  set_concurrent_marking_in_progress();
}


void ConcurrentMark::reset_marking_state(bool clear_overflow) {
  _markStack.set_should_expand();
  _markStack.setEmpty();        // Also clears the _markStack overflow flag
  if (clear_overflow) {
    clear_has_overflown();
  } else {
    assert(has_overflown(), "pre-condition");
  }
  _finger = _heap_start;

  for (uint i = 0; i < _max_worker_id; ++i) {
    CMTaskQueue* queue = _task_queues->queue(i);
    queue->set_empty();
  }
}

void ConcurrentMark::set_phase(uint active_tasks, bool concurrent) {
  assert(active_tasks <= _max_worker_id, "we should not have more");

  _active_tasks = active_tasks;
  // Need to update the three data structures below according to the
  // number of active threads for this phase.
  _terminator   = ParallelTaskTerminator((int) active_tasks, _task_queues);
  _first_overflow_barrier_sync.set_n_workers((int) active_tasks);
  _second_overflow_barrier_sync.set_n_workers((int) active_tasks);

  _concurrent = concurrent;
  // We propagate this to all tasks, not just the active ones.
  for (uint i = 0; i < _max_worker_id; ++i)
    _tasks[i]->set_concurrent(concurrent);

  if (concurrent) {
    set_concurrent_marking_in_progress();
  } else {
    // We currently assume that the concurrent flag has been set to
    // false before we start remark. At this point we should also be
    // in a STW phase.
    assert(!concurrent_marking_in_progress(), "invariant");
    assert(_finger == _heap_end, "only way to get here");
    update_g1_committed(true);
  }
}

void ConcurrentMark::set_non_marking_state() {
  // We set the global marking state to some default values when we're
  // not doing marking.
  reset_marking_state();
  _active_tasks = 0;
  clear_concurrent_marking_in_progress();
}

ConcurrentMark::~ConcurrentMark() {
  // The ConcurrentMark instance is never freed.
  ShouldNotReachHere();
}

void ConcurrentMark::clearNextBitmap() {
  G1CollectedHeap* g1h = G1CollectedHeap::heap();
  G1CollectorPolicy* g1p = g1h->g1_policy();

  // Make sure that the concurrent mark thread looks to still be in
  // the current cycle.
  guarantee(cmThread()->during_cycle(), "invariant");

  // We are finishing up the current cycle by clearing the next
  // marking bitmap and getting it ready for the next cycle. During
  // this time no other cycle can start. So, let's make sure that this
  // is the case.
  guarantee(!g1h->mark_in_progress(), "invariant");

  // clear the mark bitmap (no grey objects to start with).
  // We need to do this in chunks and offer to yield in between
  // each chunk.
  HeapWord* start  = _nextMarkBitMap->startWord();
  HeapWord* end    = _nextMarkBitMap->endWord();
  HeapWord* cur    = start;
  size_t chunkSize = M;
  while (cur < end) {
    HeapWord* next = cur + chunkSize;
    if (next > end) {
      next = end;
    }
    MemRegion mr(cur,next);
    _nextMarkBitMap->clearRange(mr);
    cur = next;
    do_yield_check();

    // Repeat the asserts from above. We'll do them as asserts here to
    // minimize their overhead on the product. However, we'll have
    // them as guarantees at the beginning / end of the bitmap
    // clearing to get some checking in the product.
    assert(cmThread()->during_cycle(), "invariant");
    assert(!g1h->mark_in_progress(), "invariant");
  }

  // Clear the liveness counting data
  clear_all_count_data();

  // Repeat the asserts from above.
  guarantee(cmThread()->during_cycle(), "invariant");
  guarantee(!g1h->mark_in_progress(), "invariant");
}

class NoteStartOfMarkHRClosure: public HeapRegionClosure {
public:
  bool doHeapRegion(HeapRegion* r) {
    if (!r->continuesHumongous()) {
      r->note_start_of_marking();
    }
    return false;
  }
};

void ConcurrentMark::checkpointRootsInitialPre() {
  G1CollectedHeap*   g1h = G1CollectedHeap::heap();
  G1CollectorPolicy* g1p = g1h->g1_policy();

  _has_aborted = false;

#ifndef PRODUCT
  if (G1PrintReachableAtInitialMark) {
    print_reachable("at-cycle-start",
                    VerifyOption_G1UsePrevMarking, true /* all */);
  }
#endif

  // Initialise marking structures. This has to be done in a STW phase.
  reset();

  // For each region note start of marking.
  NoteStartOfMarkHRClosure startcl;
  g1h->heap_region_iterate(&startcl);
}


void ConcurrentMark::checkpointRootsInitialPost() {
  G1CollectedHeap*   g1h = G1CollectedHeap::heap();

  // If we force an overflow during remark, the remark operation will
  // actually abort and we'll restart concurrent marking. If we always
  // force an oveflow during remark we'll never actually complete the
  // marking phase. So, we initilize this here, at the start of the
  // cycle, so that at the remaining overflow number will decrease at
  // every remark and we'll eventually not need to cause one.
  force_overflow_stw()->init();

  // Start Concurrent Marking weak-reference discovery.
  ReferenceProcessor* rp = g1h->ref_processor_cm();
  // enable ("weak") refs discovery
  rp->enable_discovery(true /*verify_disabled*/, true /*verify_no_refs*/);
  rp->setup_policy(false); // snapshot the soft ref policy to be used in this cycle

  SATBMarkQueueSet& satb_mq_set = JavaThread::satb_mark_queue_set();
  // This is the start of  the marking cycle, we're expected all
  // threads to have SATB queues with active set to false.
  satb_mq_set.set_active_all_threads(true, /* new active value */
                                     false /* expected_active */);

  _root_regions.prepare_for_scan();

  // update_g1_committed() will be called at the end of an evac pause
  // when marking is on. So, it's also called at the end of the
  // initial-mark pause to update the heap end, if the heap expands
  // during it. No need to call it here.
}

/*
 * Notice that in the next two methods, we actually leave the STS
 * during the barrier sync and join it immediately afterwards. If we
 * do not do this, the following deadlock can occur: one thread could
 * be in the barrier sync code, waiting for the other thread to also
 * sync up, whereas another one could be trying to yield, while also
 * waiting for the other threads to sync up too.
 *
 * Note, however, that this code is also used during remark and in
 * this case we should not attempt to leave / enter the STS, otherwise
 * we'll either hit an asseert (debug / fastdebug) or deadlock
 * (product). So we should only leave / enter the STS if we are
 * operating concurrently.
 *
 * Because the thread that does the sync barrier has left the STS, it
 * is possible to be suspended for a Full GC or an evacuation pause
 * could occur. This is actually safe, since the entering the sync
 * barrier is one of the last things do_marking_step() does, and it
 * doesn't manipulate any data structures afterwards.
 */

void ConcurrentMark::enter_first_sync_barrier(uint worker_id) {
  if (verbose_low()) {
    gclog_or_tty->print_cr("[%u] entering first barrier", worker_id);
  }

  if (concurrent()) {
    ConcurrentGCThread::stsLeave();
  }
  _first_overflow_barrier_sync.enter();
  if (concurrent()) {
    ConcurrentGCThread::stsJoin();
  }
  // at this point everyone should have synced up and not be doing any
  // more work

  if (verbose_low()) {
    gclog_or_tty->print_cr("[%u] leaving first barrier", worker_id);
  }

  // let the task associated with with worker 0 do this
  if (worker_id == 0) {
    // task 0 is responsible for clearing the global data structures
    // We should be here because of an overflow. During STW we should
    // not clear the overflow flag since we rely on it being true when
    // we exit this method to abort the pause and restart concurent
    // marking.
    reset_marking_state(concurrent() /* clear_overflow */);
    force_overflow()->update();

    if (G1Log::fine()) {
      gclog_or_tty->date_stamp(PrintGCDateStamps);
      gclog_or_tty->stamp(PrintGCTimeStamps);
      gclog_or_tty->print_cr("[GC concurrent-mark-reset-for-overflow]");
    }
  }

  // after this, each task should reset its own data structures then
  // then go into the second barrier
}

void ConcurrentMark::enter_second_sync_barrier(uint worker_id) {
  if (verbose_low()) {
    gclog_or_tty->print_cr("[%u] entering second barrier", worker_id);
  }

  if (concurrent()) {
    ConcurrentGCThread::stsLeave();
  }
  _second_overflow_barrier_sync.enter();
  if (concurrent()) {
    ConcurrentGCThread::stsJoin();
  }
  // at this point everything should be re-initialised and ready to go

  if (verbose_low()) {
    gclog_or_tty->print_cr("[%u] leaving second barrier", worker_id);
  }
}

#ifndef PRODUCT
void ForceOverflowSettings::init() {
  _num_remaining = G1ConcMarkForceOverflow;
  _force = false;
  update();
}

void ForceOverflowSettings::update() {
  if (_num_remaining > 0) {
    _num_remaining -= 1;
    _force = true;
  } else {
    _force = false;
  }
}

bool ForceOverflowSettings::should_force() {
  if (_force) {
    _force = false;
    return true;
  } else {
    return false;
  }
}
#endif // !PRODUCT

class CMConcurrentMarkingTask: public AbstractGangTask {
private:
  ConcurrentMark*       _cm;
  ConcurrentMarkThread* _cmt;

public:
  void work(uint worker_id) {
    assert(Thread::current()->is_ConcurrentGC_thread(),
           "this should only be done by a conc GC thread");
    ResourceMark rm;

    double start_vtime = os::elapsedVTime();

    ConcurrentGCThread::stsJoin();

    assert(worker_id < _cm->active_tasks(), "invariant");
    CMTask* the_task = _cm->task(worker_id);
    the_task->record_start_time();
    if (!_cm->has_aborted()) {
      do {
        double start_vtime_sec = os::elapsedVTime();
        double start_time_sec = os::elapsedTime();
        double mark_step_duration_ms = G1ConcMarkStepDurationMillis;

        the_task->do_marking_step(mark_step_duration_ms,
                                  true /* do_stealing    */,
                                  true /* do_termination */);

        double end_time_sec = os::elapsedTime();
        double end_vtime_sec = os::elapsedVTime();
        double elapsed_vtime_sec = end_vtime_sec - start_vtime_sec;
        double elapsed_time_sec = end_time_sec - start_time_sec;
        _cm->clear_has_overflown();

        bool ret = _cm->do_yield_check(worker_id);

        jlong sleep_time_ms;
        if (!_cm->has_aborted() && the_task->has_aborted()) {
          sleep_time_ms =
            (jlong) (elapsed_vtime_sec * _cm->sleep_factor() * 1000.0);
          ConcurrentGCThread::stsLeave();
          os::sleep(Thread::current(), sleep_time_ms, false);
          ConcurrentGCThread::stsJoin();
        }
        double end_time2_sec = os::elapsedTime();
        double elapsed_time2_sec = end_time2_sec - start_time_sec;

#if 0
          gclog_or_tty->print_cr("CM: elapsed %1.4lf ms, sleep %1.4lf ms, "
                                 "overhead %1.4lf",
                                 elapsed_vtime_sec * 1000.0, (double) sleep_time_ms,
                                 the_task->conc_overhead(os::elapsedTime()) * 8.0);
          gclog_or_tty->print_cr("elapsed time %1.4lf ms, time 2: %1.4lf ms",
                                 elapsed_time_sec * 1000.0, elapsed_time2_sec * 1000.0);
#endif
      } while (!_cm->has_aborted() && the_task->has_aborted());
    }
    the_task->record_end_time();
    guarantee(!the_task->has_aborted() || _cm->has_aborted(), "invariant");

    ConcurrentGCThread::stsLeave();

    double end_vtime = os::elapsedVTime();
    _cm->update_accum_task_vtime(worker_id, end_vtime - start_vtime);
  }

  CMConcurrentMarkingTask(ConcurrentMark* cm,
                          ConcurrentMarkThread* cmt) :
      AbstractGangTask("Concurrent Mark"), _cm(cm), _cmt(cmt) { }

  ~CMConcurrentMarkingTask() { }
};

// Calculates the number of active workers for a concurrent
// phase.
uint ConcurrentMark::calc_parallel_marking_threads() {
  if (G1CollectedHeap::use_parallel_gc_threads()) {
    uint n_conc_workers = 0;
    if (!UseDynamicNumberOfGCThreads ||
        (!FLAG_IS_DEFAULT(ConcGCThreads) &&
         !ForceDynamicNumberOfGCThreads)) {
      n_conc_workers = max_parallel_marking_threads();
    } else {
      n_conc_workers =
        AdaptiveSizePolicy::calc_default_active_workers(
                                     max_parallel_marking_threads(),
                                     1, /* Minimum workers */
                                     parallel_marking_threads(),
                                     Threads::number_of_non_daemon_threads());
      // Don't scale down "n_conc_workers" by scale_parallel_threads() because
      // that scaling has already gone into "_max_parallel_marking_threads".
    }
    assert(n_conc_workers > 0, "Always need at least 1");
    return n_conc_workers;
  }
  // If we are not running with any parallel GC threads we will not
  // have spawned any marking threads either. Hence the number of
  // concurrent workers should be 0.
  return 0;
}

void ConcurrentMark::scanRootRegion(HeapRegion* hr, uint worker_id) {
  // Currently, only survivors can be root regions.
  assert(hr->next_top_at_mark_start() == hr->bottom(), "invariant");
  G1RootRegionScanClosure cl(_g1h, this, worker_id);

  const uintx interval = PrefetchScanIntervalInBytes;
  HeapWord* curr = hr->bottom();
  const HeapWord* end = hr->top();
  while (curr < end) {
    Prefetch::read(curr, interval);
    oop obj = oop(curr);
    int size = obj->oop_iterate(&cl);
    assert(size == obj->size(), "sanity");
    curr += size;
  }
}

class CMRootRegionScanTask : public AbstractGangTask {
private:
  ConcurrentMark* _cm;

public:
  CMRootRegionScanTask(ConcurrentMark* cm) :
    AbstractGangTask("Root Region Scan"), _cm(cm) { }

  void work(uint worker_id) {
    assert(Thread::current()->is_ConcurrentGC_thread(),
           "this should only be done by a conc GC thread");

    CMRootRegions* root_regions = _cm->root_regions();
    HeapRegion* hr = root_regions->claim_next();
    while (hr != NULL) {
      _cm->scanRootRegion(hr, worker_id);
      hr = root_regions->claim_next();
    }
  }
};

void ConcurrentMark::scanRootRegions() {
  // scan_in_progress() will have been set to true only if there was
  // at least one root region to scan. So, if it's false, we
  // should not attempt to do any further work.
  if (root_regions()->scan_in_progress()) {
    _parallel_marking_threads = calc_parallel_marking_threads();
    assert(parallel_marking_threads() <= max_parallel_marking_threads(),
           "Maximum number of marking threads exceeded");
    uint active_workers = MAX2(1U, parallel_marking_threads());

    CMRootRegionScanTask task(this);
    if (use_parallel_marking_threads()) {
      _parallel_workers->set_active_workers((int) active_workers);
      _parallel_workers->run_task(&task);
    } else {
      task.work(0);
    }

    // It's possible that has_aborted() is true here without actually
    // aborting the survivor scan earlier. This is OK as it's
    // mainly used for sanity checking.
    root_regions()->scan_finished();
  }
}

void ConcurrentMark::markFromRoots() {
  // we might be tempted to assert that:
  // assert(asynch == !SafepointSynchronize::is_at_safepoint(),
  //        "inconsistent argument?");
  // However that wouldn't be right, because it's possible that
  // a safepoint is indeed in progress as a younger generation
  // stop-the-world GC happens even as we mark in this generation.

  _restart_for_overflow = false;
  force_overflow_conc()->init();

  // _g1h has _n_par_threads
  _parallel_marking_threads = calc_parallel_marking_threads();
  assert(parallel_marking_threads() <= max_parallel_marking_threads(),
    "Maximum number of marking threads exceeded");

  uint active_workers = MAX2(1U, parallel_marking_threads());

  // Parallel task terminator is set in "set_phase()"
  set_phase(active_workers, true /* concurrent */);

  CMConcurrentMarkingTask markingTask(this, cmThread());
  if (use_parallel_marking_threads()) {
    _parallel_workers->set_active_workers((int)active_workers);
    // Don't set _n_par_threads because it affects MT in proceess_strong_roots()
    // and the decisions on that MT processing is made elsewhere.
    assert(_parallel_workers->active_workers() > 0, "Should have been set");
    _parallel_workers->run_task(&markingTask);
  } else {
    markingTask.work(0);
  }
  print_stats();
}

void ConcurrentMark::checkpointRootsFinal(bool clear_all_soft_refs) {
  // world is stopped at this checkpoint
  assert(SafepointSynchronize::is_at_safepoint(),
         "world should be stopped");

  G1CollectedHeap* g1h = G1CollectedHeap::heap();

  // If a full collection has happened, we shouldn't do this.
  if (has_aborted()) {
    g1h->set_marking_complete(); // So bitmap clearing isn't confused
    return;
  }

  SvcGCMarker sgcm(SvcGCMarker::OTHER);

  if (VerifyDuringGC) {
    HandleMark hm;  // handle scope
    gclog_or_tty->print(" VerifyDuringGC:(before)");
    Universe::heap()->prepare_for_verify();
    Universe::verify(/* silent */ false,
                     /* option */ VerifyOption_G1UsePrevMarking);
  }

  G1CollectorPolicy* g1p = g1h->g1_policy();
  g1p->record_concurrent_mark_remark_start();

  double start = os::elapsedTime();

  checkpointRootsFinalWork();

  double mark_work_end = os::elapsedTime();

  weakRefsWork(clear_all_soft_refs);

  if (has_overflown()) {
    // Oops.  We overflowed.  Restart concurrent marking.
    _restart_for_overflow = true;
    // Clear the marking state because we will be restarting
    // marking due to overflowing the global mark stack.
    reset_marking_state();
    if (G1TraceMarkStackOverflow) {
      gclog_or_tty->print_cr("\nRemark led to restart for overflow.");
    }
  } else {
    // Aggregate the per-task counting data that we have accumulated
    // while marking.
    aggregate_count_data();

    SATBMarkQueueSet& satb_mq_set = JavaThread::satb_mark_queue_set();
    // We're done with marking.
    // This is the end of  the marking cycle, we're expected all
    // threads to have SATB queues with active set to true.
    satb_mq_set.set_active_all_threads(false, /* new active value */
                                       true /* expected_active */);

    if (VerifyDuringGC) {
      HandleMark hm;  // handle scope
      gclog_or_tty->print(" VerifyDuringGC:(after)");
      Universe::heap()->prepare_for_verify();
      Universe::verify(/* silent */ false,
                       /* option */ VerifyOption_G1UseNextMarking);
    }
    assert(!restart_for_overflow(), "sanity");
    // Completely reset the marking state since marking completed
    set_non_marking_state();
  }

  // Expand the marking stack, if we have to and if we can.
  if (_markStack.should_expand()) {
    _markStack.expand();
  }

#if VERIFY_OBJS_PROCESSED
  _scan_obj_cl.objs_processed = 0;
  ThreadLocalObjQueue::objs_enqueued = 0;
#endif

  // Statistics
  double now = os::elapsedTime();
  _remark_mark_times.add((mark_work_end - start) * 1000.0);
  _remark_weak_ref_times.add((now - mark_work_end) * 1000.0);
  _remark_times.add((now - start) * 1000.0);

  g1p->record_concurrent_mark_remark_end();
}

// Base class of the closures that finalize and verify the
// liveness counting data.
class CMCountDataClosureBase: public HeapRegionClosure {
protected:
  G1CollectedHeap* _g1h;
  ConcurrentMark* _cm;
  CardTableModRefBS* _ct_bs;

  BitMap* _region_bm;
  BitMap* _card_bm;

  // Takes a region that's not empty (i.e., it has at least one
  // live object in it and sets its corresponding bit on the region
  // bitmap to 1. If the region is "starts humongous" it will also set
  // to 1 the bits on the region bitmap that correspond to its
  // associated "continues humongous" regions.
  void set_bit_for_region(HeapRegion* hr) {
    assert(!hr->continuesHumongous(), "should have filtered those out");

    BitMap::idx_t index = (BitMap::idx_t) hr->hrs_index();
    if (!hr->startsHumongous()) {
      // Normal (non-humongous) case: just set the bit.
      _region_bm->par_at_put(index, true);
    } else {
      // Starts humongous case: calculate how many regions are part of
      // this humongous region and then set the bit range.
      BitMap::idx_t end_index = (BitMap::idx_t) hr->last_hc_index();
      _region_bm->par_at_put_range(index, end_index, true);
    }
  }

public:
  CMCountDataClosureBase(G1CollectedHeap* g1h,
                         BitMap* region_bm, BitMap* card_bm):
    _g1h(g1h), _cm(g1h->concurrent_mark()),
    _ct_bs((CardTableModRefBS*) (g1h->barrier_set())),
    _region_bm(region_bm), _card_bm(card_bm) { }
};

// Closure that calculates the # live objects per region. Used
// for verification purposes during the cleanup pause.
class CalcLiveObjectsClosure: public CMCountDataClosureBase {
  CMBitMapRO* _bm;
  size_t _region_marked_bytes;

public:
  CalcLiveObjectsClosure(CMBitMapRO *bm, G1CollectedHeap* g1h,
                         BitMap* region_bm, BitMap* card_bm) :
    CMCountDataClosureBase(g1h, region_bm, card_bm),
    _bm(bm), _region_marked_bytes(0) { }

  bool doHeapRegion(HeapRegion* hr) {

    if (hr->continuesHumongous()) {
      // We will ignore these here and process them when their
      // associated "starts humongous" region is processed (see
      // set_bit_for_heap_region()). Note that we cannot rely on their
      // associated "starts humongous" region to have their bit set to
      // 1 since, due to the region chunking in the parallel region
      // iteration, a "continues humongous" region might be visited
      // before its associated "starts humongous".
      return false;
    }

    HeapWord* ntams = hr->next_top_at_mark_start();
    HeapWord* start = hr->bottom();

    assert(start <= hr->end() && start <= ntams && ntams <= hr->end(),
           err_msg("Preconditions not met - "
                   "start: "PTR_FORMAT", ntams: "PTR_FORMAT", end: "PTR_FORMAT,
                   start, ntams, hr->end()));

    // Find the first marked object at or after "start".
    start = _bm->getNextMarkedWordAddress(start, ntams);

    size_t marked_bytes = 0;

    while (start < ntams) {
      oop obj = oop(start);
      int obj_sz = obj->size();
      HeapWord* obj_end = start + obj_sz;

      BitMap::idx_t start_idx = _cm->card_bitmap_index_for(start);
      BitMap::idx_t end_idx = _cm->card_bitmap_index_for(obj_end);

      // Note: if we're looking at the last region in heap - obj_end
      // could be actually just beyond the end of the heap; end_idx
      // will then correspond to a (non-existent) card that is also
      // just beyond the heap.
      if (_g1h->is_in_g1_reserved(obj_end) && !_ct_bs->is_card_aligned(obj_end)) {
        // end of object is not card aligned - increment to cover
        // all the cards spanned by the object
        end_idx += 1;
      }

      // Set the bits in the card BM for the cards spanned by this object.
      _cm->set_card_bitmap_range(_card_bm, start_idx, end_idx, true /* is_par */);

      // Add the size of this object to the number of marked bytes.
      marked_bytes += (size_t)obj_sz * HeapWordSize;

      // Find the next marked object after this one.
      start = _bm->getNextMarkedWordAddress(obj_end, ntams);
    }

    // Mark the allocated-since-marking portion...
    HeapWord* top = hr->top();
    if (ntams < top) {
      BitMap::idx_t start_idx = _cm->card_bitmap_index_for(ntams);
      BitMap::idx_t end_idx = _cm->card_bitmap_index_for(top);

      // Note: if we're looking at the last region in heap - top
      // could be actually just beyond the end of the heap; end_idx
      // will then correspond to a (non-existent) card that is also
      // just beyond the heap.
      if (_g1h->is_in_g1_reserved(top) && !_ct_bs->is_card_aligned(top)) {
        // end of object is not card aligned - increment to cover
        // all the cards spanned by the object
        end_idx += 1;
      }
      _cm->set_card_bitmap_range(_card_bm, start_idx, end_idx, true /* is_par */);

      // This definitely means the region has live objects.
      set_bit_for_region(hr);
    }

    // Update the live region bitmap.
    if (marked_bytes > 0) {
      set_bit_for_region(hr);
    }

    // Set the marked bytes for the current region so that
    // it can be queried by a calling verificiation routine
    _region_marked_bytes = marked_bytes;

    return false;
  }

  size_t region_marked_bytes() const { return _region_marked_bytes; }
};

// Heap region closure used for verifying the counting data
// that was accumulated concurrently and aggregated during
// the remark pause. This closure is applied to the heap
// regions during the STW cleanup pause.

class VerifyLiveObjectDataHRClosure: public HeapRegionClosure {
  G1CollectedHeap* _g1h;
  ConcurrentMark* _cm;
  CalcLiveObjectsClosure _calc_cl;
  BitMap* _region_bm;   // Region BM to be verified
  BitMap* _card_bm;     // Card BM to be verified
  bool _verbose;        // verbose output?

  BitMap* _exp_region_bm; // Expected Region BM values
  BitMap* _exp_card_bm;   // Expected card BM values

  int _failures;

public:
  VerifyLiveObjectDataHRClosure(G1CollectedHeap* g1h,
                                BitMap* region_bm,
                                BitMap* card_bm,
                                BitMap* exp_region_bm,
                                BitMap* exp_card_bm,
                                bool verbose) :
    _g1h(g1h), _cm(g1h->concurrent_mark()),
    _calc_cl(_cm->nextMarkBitMap(), g1h, exp_region_bm, exp_card_bm),
    _region_bm(region_bm), _card_bm(card_bm), _verbose(verbose),
    _exp_region_bm(exp_region_bm), _exp_card_bm(exp_card_bm),
    _failures(0) { }

  int failures() const { return _failures; }

  bool doHeapRegion(HeapRegion* hr) {
    if (hr->continuesHumongous()) {
      // We will ignore these here and process them when their
      // associated "starts humongous" region is processed (see
      // set_bit_for_heap_region()). Note that we cannot rely on their
      // associated "starts humongous" region to have their bit set to
      // 1 since, due to the region chunking in the parallel region
      // iteration, a "continues humongous" region might be visited
      // before its associated "starts humongous".
      return false;
    }

    int failures = 0;

    // Call the CalcLiveObjectsClosure to walk the marking bitmap for
    // this region and set the corresponding bits in the expected region
    // and card bitmaps.
    bool res = _calc_cl.doHeapRegion(hr);
    assert(res == false, "should be continuing");

    MutexLockerEx x((_verbose ? ParGCRareEvent_lock : NULL),
                    Mutex::_no_safepoint_check_flag);

    // Verify the marked bytes for this region.
    size_t exp_marked_bytes = _calc_cl.region_marked_bytes();
    size_t act_marked_bytes = hr->next_marked_bytes();

    // We're not OK if expected marked bytes > actual marked bytes. It means
    // we have missed accounting some objects during the actual marking.
    if (exp_marked_bytes > act_marked_bytes) {
      if (_verbose) {
        gclog_or_tty->print_cr("Region %u: marked bytes mismatch: "
                               "expected: " SIZE_FORMAT ", actual: " SIZE_FORMAT,
                               hr->hrs_index(), exp_marked_bytes, act_marked_bytes);
      }
      failures += 1;
    }

    // Verify the bit, for this region, in the actual and expected
    // (which was just calculated) region bit maps.
    // We're not OK if the bit in the calculated expected region
    // bitmap is set and the bit in the actual region bitmap is not.
    BitMap::idx_t index = (BitMap::idx_t) hr->hrs_index();

    bool expected = _exp_region_bm->at(index);
    bool actual = _region_bm->at(index);
    if (expected && !actual) {
      if (_verbose) {
        gclog_or_tty->print_cr("Region %u: region bitmap mismatch: "
                               "expected: %s, actual: %s",
                               hr->hrs_index(),
                               BOOL_TO_STR(expected), BOOL_TO_STR(actual));
      }
      failures += 1;
    }

    // Verify that the card bit maps for the cards spanned by the current
    // region match. We have an error if we have a set bit in the expected
    // bit map and the corresponding bit in the actual bitmap is not set.

    BitMap::idx_t start_idx = _cm->card_bitmap_index_for(hr->bottom());
    BitMap::idx_t end_idx = _cm->card_bitmap_index_for(hr->top());

    for (BitMap::idx_t i = start_idx; i < end_idx; i+=1) {
      expected = _exp_card_bm->at(i);
      actual = _card_bm->at(i);

      if (expected && !actual) {
        if (_verbose) {
          gclog_or_tty->print_cr("Region %u: card bitmap mismatch at " SIZE_FORMAT ": "
                                 "expected: %s, actual: %s",
                                 hr->hrs_index(), i,
                                 BOOL_TO_STR(expected), BOOL_TO_STR(actual));
        }
        failures += 1;
      }
    }

    if (failures > 0 && _verbose)  {
      gclog_or_tty->print_cr("Region " HR_FORMAT ", ntams: " PTR_FORMAT ", "
                             "marked_bytes: calc/actual " SIZE_FORMAT "/" SIZE_FORMAT,
                             HR_FORMAT_PARAMS(hr), hr->next_top_at_mark_start(),
                             _calc_cl.region_marked_bytes(), hr->next_marked_bytes());
    }

    _failures += failures;

    // We could stop iteration over the heap when we
    // find the first violating region by returning true.
    return false;
  }
};


class G1ParVerifyFinalCountTask: public AbstractGangTask {
protected:
  G1CollectedHeap* _g1h;
  ConcurrentMark* _cm;
  BitMap* _actual_region_bm;
  BitMap* _actual_card_bm;

  uint    _n_workers;

  BitMap* _expected_region_bm;
  BitMap* _expected_card_bm;

  int  _failures;
  bool _verbose;

public:
  G1ParVerifyFinalCountTask(G1CollectedHeap* g1h,
                            BitMap* region_bm, BitMap* card_bm,
                            BitMap* expected_region_bm, BitMap* expected_card_bm)
    : AbstractGangTask("G1 verify final counting"),
      _g1h(g1h), _cm(_g1h->concurrent_mark()),
      _actual_region_bm(region_bm), _actual_card_bm(card_bm),
      _expected_region_bm(expected_region_bm), _expected_card_bm(expected_card_bm),
      _failures(0), _verbose(false),
      _n_workers(0) {
    assert(VerifyDuringGC, "don't call this otherwise");

    // Use the value already set as the number of active threads
    // in the call to run_task().
    if (G1CollectedHeap::use_parallel_gc_threads()) {
      assert( _g1h->workers()->active_workers() > 0,
        "Should have been previously set");
      _n_workers = _g1h->workers()->active_workers();
    } else {
      _n_workers = 1;
    }

    assert(_expected_card_bm->size() == _actual_card_bm->size(), "sanity");
    assert(_expected_region_bm->size() == _actual_region_bm->size(), "sanity");

    _verbose = _cm->verbose_medium();
  }

  void work(uint worker_id) {
    assert(worker_id < _n_workers, "invariant");

    VerifyLiveObjectDataHRClosure verify_cl(_g1h,
                                            _actual_region_bm, _actual_card_bm,
                                            _expected_region_bm,
                                            _expected_card_bm,
                                            _verbose);

    if (G1CollectedHeap::use_parallel_gc_threads()) {
      _g1h->heap_region_par_iterate_chunked(&verify_cl,
                                            worker_id,
                                            _n_workers,
                                            HeapRegion::VerifyCountClaimValue);
    } else {
      _g1h->heap_region_iterate(&verify_cl);
    }

    Atomic::add(verify_cl.failures(), &_failures);
  }

  int failures() const { return _failures; }
};

// Closure that finalizes the liveness counting data.
// Used during the cleanup pause.
// Sets the bits corresponding to the interval [NTAMS, top]
// (which contains the implicitly live objects) in the
// card liveness bitmap. Also sets the bit for each region,
// containing live data, in the region liveness bitmap.

class FinalCountDataUpdateClosure: public CMCountDataClosureBase {
 public:
  FinalCountDataUpdateClosure(G1CollectedHeap* g1h,
                              BitMap* region_bm,
                              BitMap* card_bm) :
    CMCountDataClosureBase(g1h, region_bm, card_bm) { }

  bool doHeapRegion(HeapRegion* hr) {

    if (hr->continuesHumongous()) {
      // We will ignore these here and process them when their
      // associated "starts humongous" region is processed (see
      // set_bit_for_heap_region()). Note that we cannot rely on their
      // associated "starts humongous" region to have their bit set to
      // 1 since, due to the region chunking in the parallel region
      // iteration, a "continues humongous" region might be visited
      // before its associated "starts humongous".
      return false;
    }

    HeapWord* ntams = hr->next_top_at_mark_start();
    HeapWord* top   = hr->top();

    assert(hr->bottom() <= ntams && ntams <= hr->end(), "Preconditions.");

    // Mark the allocated-since-marking portion...
    if (ntams < top) {
      // This definitely means the region has live objects.
      set_bit_for_region(hr);

      // Now set the bits in the card bitmap for [ntams, top)
      BitMap::idx_t start_idx = _cm->card_bitmap_index_for(ntams);
      BitMap::idx_t end_idx = _cm->card_bitmap_index_for(top);

      // Note: if we're looking at the last region in heap - top
      // could be actually just beyond the end of the heap; end_idx
      // will then correspond to a (non-existent) card that is also
      // just beyond the heap.
      if (_g1h->is_in_g1_reserved(top) && !_ct_bs->is_card_aligned(top)) {
        // end of object is not card aligned - increment to cover
        // all the cards spanned by the object
        end_idx += 1;
      }

      assert(end_idx <= _card_bm->size(),
             err_msg("oob: end_idx=  "SIZE_FORMAT", bitmap size= "SIZE_FORMAT,
                     end_idx, _card_bm->size()));
      assert(start_idx < _card_bm->size(),
             err_msg("oob: start_idx=  "SIZE_FORMAT", bitmap size= "SIZE_FORMAT,
                     start_idx, _card_bm->size()));

      _cm->set_card_bitmap_range(_card_bm, start_idx, end_idx, true /* is_par */);
    }

    // Set the bit for the region if it contains live data
    if (hr->next_marked_bytes() > 0) {
      set_bit_for_region(hr);
    }

    return false;
  }
};

class G1ParFinalCountTask: public AbstractGangTask {
protected:
  G1CollectedHeap* _g1h;
  ConcurrentMark* _cm;
  BitMap* _actual_region_bm;
  BitMap* _actual_card_bm;

  uint    _n_workers;

public:
  G1ParFinalCountTask(G1CollectedHeap* g1h, BitMap* region_bm, BitMap* card_bm)
    : AbstractGangTask("G1 final counting"),
      _g1h(g1h), _cm(_g1h->concurrent_mark()),
      _actual_region_bm(region_bm), _actual_card_bm(card_bm),
      _n_workers(0) {
    // Use the value already set as the number of active threads
    // in the call to run_task().
    if (G1CollectedHeap::use_parallel_gc_threads()) {
      assert( _g1h->workers()->active_workers() > 0,
        "Should have been previously set");
      _n_workers = _g1h->workers()->active_workers();
    } else {
      _n_workers = 1;
    }
  }

  void work(uint worker_id) {
    assert(worker_id < _n_workers, "invariant");

    FinalCountDataUpdateClosure final_update_cl(_g1h,
                                                _actual_region_bm,
                                                _actual_card_bm);

    if (G1CollectedHeap::use_parallel_gc_threads()) {
      _g1h->heap_region_par_iterate_chunked(&final_update_cl,
                                            worker_id,
                                            _n_workers,
                                            HeapRegion::FinalCountClaimValue);
    } else {
      _g1h->heap_region_iterate(&final_update_cl);
    }
  }
};

class G1ParNoteEndTask;

class G1NoteEndOfConcMarkClosure : public HeapRegionClosure {
  G1CollectedHeap* _g1;
  int _worker_num;
  size_t _max_live_bytes;
  uint _regions_claimed;
  size_t _freed_bytes;
  FreeRegionList* _local_cleanup_list;
  OldRegionSet* _old_proxy_set;
  HumongousRegionSet* _humongous_proxy_set;
  HRRSCleanupTask* _hrrs_cleanup_task;
  double _claimed_region_time;
  double _max_region_time;

public:
  G1NoteEndOfConcMarkClosure(G1CollectedHeap* g1,
                             int worker_num,
                             FreeRegionList* local_cleanup_list,
                             OldRegionSet* old_proxy_set,
                             HumongousRegionSet* humongous_proxy_set,
                             HRRSCleanupTask* hrrs_cleanup_task) :
    _g1(g1), _worker_num(worker_num),
    _max_live_bytes(0), _regions_claimed(0),
    _freed_bytes(0),
    _claimed_region_time(0.0), _max_region_time(0.0),
    _local_cleanup_list(local_cleanup_list),
    _old_proxy_set(old_proxy_set),
    _humongous_proxy_set(humongous_proxy_set),
    _hrrs_cleanup_task(hrrs_cleanup_task) { }

  size_t freed_bytes() { return _freed_bytes; }

  bool doHeapRegion(HeapRegion *hr) {
    if (hr->continuesHumongous()) {
      return false;
    }
    // We use a claim value of zero here because all regions
    // were claimed with value 1 in the FinalCount task.
    _g1->reset_gc_time_stamps(hr);
    double start = os::elapsedTime();
    _regions_claimed++;
    hr->note_end_of_marking();
    _max_live_bytes += hr->max_live_bytes();
    _g1->free_region_if_empty(hr,
                              &_freed_bytes,
                              _local_cleanup_list,
                              _old_proxy_set,
                              _humongous_proxy_set,
                              _hrrs_cleanup_task,
                              true /* par */);
    double region_time = (os::elapsedTime() - start);
    _claimed_region_time += region_time;
    if (region_time > _max_region_time) {
      _max_region_time = region_time;
    }
    return false;
  }

  size_t max_live_bytes() { return _max_live_bytes; }
  uint regions_claimed() { return _regions_claimed; }
  double claimed_region_time_sec() { return _claimed_region_time; }
  double max_region_time_sec() { return _max_region_time; }
};

class G1ParNoteEndTask: public AbstractGangTask {
  friend class G1NoteEndOfConcMarkClosure;

protected:
  G1CollectedHeap* _g1h;
  size_t _max_live_bytes;
  size_t _freed_bytes;
  FreeRegionList* _cleanup_list;

public:
  G1ParNoteEndTask(G1CollectedHeap* g1h,
                   FreeRegionList* cleanup_list) :
    AbstractGangTask("G1 note end"), _g1h(g1h),
    _max_live_bytes(0), _freed_bytes(0), _cleanup_list(cleanup_list) { }

  void work(uint worker_id) {
    double start = os::elapsedTime();
    FreeRegionList local_cleanup_list("Local Cleanup List");
    OldRegionSet old_proxy_set("Local Cleanup Old Proxy Set");
    HumongousRegionSet humongous_proxy_set("Local Cleanup Humongous Proxy Set");
    HRRSCleanupTask hrrs_cleanup_task;
    G1NoteEndOfConcMarkClosure g1_note_end(_g1h, worker_id, &local_cleanup_list,
                                           &old_proxy_set,
                                           &humongous_proxy_set,
                                           &hrrs_cleanup_task);
    if (G1CollectedHeap::use_parallel_gc_threads()) {
      _g1h->heap_region_par_iterate_chunked(&g1_note_end, worker_id,
                                            _g1h->workers()->active_workers(),
                                            HeapRegion::NoteEndClaimValue);
    } else {
      _g1h->heap_region_iterate(&g1_note_end);
    }
    assert(g1_note_end.complete(), "Shouldn't have yielded!");

    // Now update the lists
    _g1h->update_sets_after_freeing_regions(g1_note_end.freed_bytes(),
                                            NULL /* free_list */,
                                            &old_proxy_set,
                                            &humongous_proxy_set,
                                            true /* par */);
    {
      MutexLockerEx x(ParGCRareEvent_lock, Mutex::_no_safepoint_check_flag);
      _max_live_bytes += g1_note_end.max_live_bytes();
      _freed_bytes += g1_note_end.freed_bytes();

      // If we iterate over the global cleanup list at the end of
      // cleanup to do this printing we will not guarantee to only
      // generate output for the newly-reclaimed regions (the list
      // might not be empty at the beginning of cleanup; we might
      // still be working on its previous contents). So we do the
      // printing here, before we append the new regions to the global
      // cleanup list.

      G1HRPrinter* hr_printer = _g1h->hr_printer();
      if (hr_printer->is_active()) {
        HeapRegionLinkedListIterator iter(&local_cleanup_list);
        while (iter.more_available()) {
          HeapRegion* hr = iter.get_next();
          hr_printer->cleanup(hr);
        }
      }

      _cleanup_list->add_as_tail(&local_cleanup_list);
      assert(local_cleanup_list.is_empty(), "post-condition");

      HeapRegionRemSet::finish_cleanup_task(&hrrs_cleanup_task);
    }
  }
  size_t max_live_bytes() { return _max_live_bytes; }
  size_t freed_bytes() { return _freed_bytes; }
};

class G1ParScrubRemSetTask: public AbstractGangTask {
protected:
  G1RemSet* _g1rs;
  BitMap* _region_bm;
  BitMap* _card_bm;
public:
  G1ParScrubRemSetTask(G1CollectedHeap* g1h,
                       BitMap* region_bm, BitMap* card_bm) :
    AbstractGangTask("G1 ScrubRS"), _g1rs(g1h->g1_rem_set()),
    _region_bm(region_bm), _card_bm(card_bm) { }

  void work(uint worker_id) {
    if (G1CollectedHeap::use_parallel_gc_threads()) {
      _g1rs->scrub_par(_region_bm, _card_bm, worker_id,
                       HeapRegion::ScrubRemSetClaimValue);
    } else {
      _g1rs->scrub(_region_bm, _card_bm);
    }
  }

};

void ConcurrentMark::cleanup() {
  // world is stopped at this checkpoint
  assert(SafepointSynchronize::is_at_safepoint(),
         "world should be stopped");
  G1CollectedHeap* g1h = G1CollectedHeap::heap();

  // If a full collection has happened, we shouldn't do this.
  if (has_aborted()) {
    g1h->set_marking_complete(); // So bitmap clearing isn't confused
    return;
  }

  HRSPhaseSetter x(HRSPhaseCleanup);
  g1h->verify_region_sets_optional();

  if (VerifyDuringGC) {
    HandleMark hm;  // handle scope
    gclog_or_tty->print(" VerifyDuringGC:(before)");
    Universe::heap()->prepare_for_verify();
    Universe::verify(/* silent */ false,
                     /* option */ VerifyOption_G1UsePrevMarking);
  }

  G1CollectorPolicy* g1p = G1CollectedHeap::heap()->g1_policy();
  g1p->record_concurrent_mark_cleanup_start();

  double start = os::elapsedTime();

  HeapRegionRemSet::reset_for_cleanup_tasks();

  uint n_workers;

  // Do counting once more with the world stopped for good measure.
  G1ParFinalCountTask g1_par_count_task(g1h, &_region_bm, &_card_bm);

  if (G1CollectedHeap::use_parallel_gc_threads()) {
   assert(g1h->check_heap_region_claim_values(HeapRegion::InitialClaimValue),
           "sanity check");

    g1h->set_par_threads();
    n_workers = g1h->n_par_threads();
    assert(g1h->n_par_threads() == n_workers,
           "Should not have been reset");
    g1h->workers()->run_task(&g1_par_count_task);
    // Done with the parallel phase so reset to 0.
    g1h->set_par_threads(0);

    assert(g1h->check_heap_region_claim_values(HeapRegion::FinalCountClaimValue),
           "sanity check");
  } else {
    n_workers = 1;
    g1_par_count_task.work(0);
  }

  if (VerifyDuringGC) {
    // Verify that the counting data accumulated during marking matches
    // that calculated by walking the marking bitmap.

    // Bitmaps to hold expected values
    BitMap expected_region_bm(_region_bm.size(), false);
    BitMap expected_card_bm(_card_bm.size(), false);

    G1ParVerifyFinalCountTask g1_par_verify_task(g1h,
                                                 &_region_bm,
                                                 &_card_bm,
                                                 &expected_region_bm,
                                                 &expected_card_bm);

    if (G1CollectedHeap::use_parallel_gc_threads()) {
      g1h->set_par_threads((int)n_workers);
      g1h->workers()->run_task(&g1_par_verify_task);
      // Done with the parallel phase so reset to 0.
      g1h->set_par_threads(0);

      assert(g1h->check_heap_region_claim_values(HeapRegion::VerifyCountClaimValue),
             "sanity check");
    } else {
      g1_par_verify_task.work(0);
    }

    guarantee(g1_par_verify_task.failures() == 0, "Unexpected accounting failures");
  }

  size_t start_used_bytes = g1h->used();
  g1h->set_marking_complete();

  double count_end = os::elapsedTime();
  double this_final_counting_time = (count_end - start);
  _total_counting_time += this_final_counting_time;

  if (G1PrintRegionLivenessInfo) {
    G1PrintRegionLivenessInfoClosure cl(gclog_or_tty, "Post-Marking");
    _g1h->heap_region_iterate(&cl);
  }

  // Install newly created mark bitMap as "prev".
  swapMarkBitMaps();

  g1h->reset_gc_time_stamp();

  // Note end of marking in all heap regions.
  G1ParNoteEndTask g1_par_note_end_task(g1h, &_cleanup_list);
  if (G1CollectedHeap::use_parallel_gc_threads()) {
    g1h->set_par_threads((int)n_workers);
    g1h->workers()->run_task(&g1_par_note_end_task);
    g1h->set_par_threads(0);

    assert(g1h->check_heap_region_claim_values(HeapRegion::NoteEndClaimValue),
           "sanity check");
  } else {
    g1_par_note_end_task.work(0);
  }
  g1h->check_gc_time_stamps();

  if (!cleanup_list_is_empty()) {
    // The cleanup list is not empty, so we'll have to process it
    // concurrently. Notify anyone else that might be wanting free
    // regions that there will be more free regions coming soon.
    g1h->set_free_regions_coming();
  }

  // call below, since it affects the metric by which we sort the heap
  // regions.
  if (G1ScrubRemSets) {
    double rs_scrub_start = os::elapsedTime();
    G1ParScrubRemSetTask g1_par_scrub_rs_task(g1h, &_region_bm, &_card_bm);
    if (G1CollectedHeap::use_parallel_gc_threads()) {
      g1h->set_par_threads((int)n_workers);
      g1h->workers()->run_task(&g1_par_scrub_rs_task);
      g1h->set_par_threads(0);

      assert(g1h->check_heap_region_claim_values(
                                            HeapRegion::ScrubRemSetClaimValue),
             "sanity check");
    } else {
      g1_par_scrub_rs_task.work(0);
    }

    double rs_scrub_end = os::elapsedTime();
    double this_rs_scrub_time = (rs_scrub_end - rs_scrub_start);
    _total_rs_scrub_time += this_rs_scrub_time;
  }

  // this will also free any regions totally full of garbage objects,
  // and sort the regions.
  g1h->g1_policy()->record_concurrent_mark_cleanup_end((int)n_workers);

  // Statistics.
  double end = os::elapsedTime();
  _cleanup_times.add((end - start) * 1000.0);

  if (G1Log::fine()) {
    g1h->print_size_transition(gclog_or_tty,
                               start_used_bytes,
                               g1h->used(),
                               g1h->capacity());
  }

  // Clean up will have freed any regions completely full of garbage.
  // Update the soft reference policy with the new heap occupancy.
  Universe::update_heap_info_at_gc();

  // We need to make this be a "collection" so any collection pause that
  // races with it goes around and waits for completeCleanup to finish.
  g1h->increment_total_collections();

  // We reclaimed old regions so we should calculate the sizes to make
  // sure we update the old gen/space data.
  g1h->g1mm()->update_sizes();

  if (VerifyDuringGC) {
    HandleMark hm;  // handle scope
    gclog_or_tty->print(" VerifyDuringGC:(after)");
    Universe::heap()->prepare_for_verify();
    Universe::verify(/* silent */ false,
                     /* option */ VerifyOption_G1UsePrevMarking);
  }

  g1h->verify_region_sets_optional();
}

void ConcurrentMark::completeCleanup() {
  if (has_aborted()) return;

  G1CollectedHeap* g1h = G1CollectedHeap::heap();

  _cleanup_list.verify_optional();
  FreeRegionList tmp_free_list("Tmp Free List");

  if (G1ConcRegionFreeingVerbose) {
    gclog_or_tty->print_cr("G1ConcRegionFreeing [complete cleanup] : "
                           "cleanup list has %u entries",
                           _cleanup_list.length());
  }

  // Noone else should be accessing the _cleanup_list at this point,
  // so it's not necessary to take any locks
  while (!_cleanup_list.is_empty()) {
    HeapRegion* hr = _cleanup_list.remove_head();
    assert(hr != NULL, "the list was not empty");
    hr->par_clear();
    tmp_free_list.add_as_tail(hr);

    // Instead of adding one region at a time to the secondary_free_list,
    // we accumulate them in the local list and move them a few at a
    // time. This also cuts down on the number of notify_all() calls
    // we do during this process. We'll also append the local list when
    // _cleanup_list is empty (which means we just removed the last
    // region from the _cleanup_list).
    if ((tmp_free_list.length() % G1SecondaryFreeListAppendLength == 0) ||
        _cleanup_list.is_empty()) {
      if (G1ConcRegionFreeingVerbose) {
        gclog_or_tty->print_cr("G1ConcRegionFreeing [complete cleanup] : "
                               "appending %u entries to the secondary_free_list, "
                               "cleanup list still has %u entries",
                               tmp_free_list.length(),
                               _cleanup_list.length());
      }

      {
        MutexLockerEx x(SecondaryFreeList_lock, Mutex::_no_safepoint_check_flag);
        g1h->secondary_free_list_add_as_tail(&tmp_free_list);
        SecondaryFreeList_lock->notify_all();
      }

      if (G1StressConcRegionFreeing) {
        for (uintx i = 0; i < G1StressConcRegionFreeingDelayMillis; ++i) {
          os::sleep(Thread::current(), (jlong) 1, false);
        }
      }
    }
  }
  assert(tmp_free_list.is_empty(), "post-condition");
}

// Supporting Object and Oop closures for reference discovery
// and processing in during marking

bool G1CMIsAliveClosure::do_object_b(oop obj) {
  HeapWord* addr = (HeapWord*)obj;
  return addr != NULL &&
         (!_g1->is_in_g1_reserved(addr) || !_g1->is_obj_ill(obj));
}

// 'Keep Alive' oop closure used by both serial parallel reference processing.
// Uses the CMTask associated with a worker thread (for serial reference
// processing the CMTask for worker 0 is used) to preserve (mark) and
// trace referent objects.
//
// Using the CMTask and embedded local queues avoids having the worker
// threads operating on the global mark stack. This reduces the risk
// of overflowing the stack - which we would rather avoid at this late
// state. Also using the tasks' local queues removes the potential
// of the workers interfering with each other that could occur if
// operating on the global stack.

class G1CMKeepAliveAndDrainClosure: public OopClosure {
  ConcurrentMark*  _cm;
  CMTask*          _task;
  int              _ref_counter_limit;
  int              _ref_counter;
 public:
  G1CMKeepAliveAndDrainClosure(ConcurrentMark* cm, CMTask* task) :
    _cm(cm), _task(task), _ref_counter_limit(G1RefProcDrainInterval) {
    assert(_ref_counter_limit > 0, "sanity");
    _ref_counter = _ref_counter_limit;
  }

  virtual void do_oop(narrowOop* p) { do_oop_work(p); }
  virtual void do_oop(      oop* p) { do_oop_work(p); }

  template <class T> void do_oop_work(T* p) {
    if (!_cm->has_overflown()) {
      oop obj = oopDesc::load_decode_heap_oop(p);
      if (_cm->verbose_high()) {
        gclog_or_tty->print_cr("\t[%u] we're looking at location "
                               "*"PTR_FORMAT" = "PTR_FORMAT,
                               _task->worker_id(), p, (void*) obj);
      }

      _task->deal_with_reference(obj);
      _ref_counter--;

      if (_ref_counter == 0) {
        // We have dealt with _ref_counter_limit references, pushing them
        // and objects reachable from them on to the local stack (and
        // possibly the global stack). Call CMTask::do_marking_step() to
        // process these entries.
        //
        // We call CMTask::do_marking_step() in a loop, which we'll exit if
        // there's nothing more to do (i.e. we're done with the entries that
        // were pushed as a result of the CMTask::deal_with_reference() calls
        // above) or we overflow.
        //
        // Note: CMTask::do_marking_step() can set the CMTask::has_aborted()
        // flag while there may still be some work to do. (See the comment at
        // the beginning of CMTask::do_marking_step() for those conditions -
        // one of which is reaching the specified time target.) It is only
        // when CMTask::do_marking_step() returns without setting the
        // has_aborted() flag that the marking step has completed.
        do {
          double mark_step_duration_ms = G1ConcMarkStepDurationMillis;
          _task->do_marking_step(mark_step_duration_ms,
                                 false /* do_stealing    */,
                                 false /* do_termination */);
        } while (_task->has_aborted() && !_cm->has_overflown());
        _ref_counter = _ref_counter_limit;
      }
    } else {
      if (_cm->verbose_high()) {
         gclog_or_tty->print_cr("\t[%u] CM Overflow", _task->worker_id());
      }
    }
  }
};

// 'Drain' oop closure used by both serial and parallel reference processing.
// Uses the CMTask associated with a given worker thread (for serial
// reference processing the CMtask for worker 0 is used). Calls the
// do_marking_step routine, with an unbelievably large timeout value,
// to drain the marking data structures of the remaining entries
// added by the 'keep alive' oop closure above.

class G1CMDrainMarkingStackClosure: public VoidClosure {
  ConcurrentMark* _cm;
  CMTask*         _task;
  bool            _do_stealing;
  bool            _do_termination;
 public:
  G1CMDrainMarkingStackClosure(ConcurrentMark* cm, CMTask* task, bool is_par) :
    _cm(cm), _task(task) {
    assert(is_par || _task->worker_id() == 0,
           "Only task for worker 0 should be used if ref processing is single threaded");
    // We only allow stealing and only enter the termination protocol
    // in CMTask::do_marking_step() if this closure is being instantiated
    // for parallel reference processing.
    _do_stealing = _do_termination = is_par;
  }

  void do_void() {
    do {
      if (_cm->verbose_high()) {
        gclog_or_tty->print_cr("\t[%u] Drain: Calling do_marking_step - "
                               "stealing: %s, termination: %s",
                               _task->worker_id(),
                               BOOL_TO_STR(_do_stealing),
                               BOOL_TO_STR(_do_termination));
      }

      // We call CMTask::do_marking_step() to completely drain the local
      // and global marking stacks of entries pushed by the 'keep alive'
      // oop closure (an instance of G1CMKeepAliveAndDrainClosure above).
      //
      // CMTask::do_marking_step() is called in a loop, which we'll exit
      // if there's nothing more to do (i.e. we'completely drained the
      // entries that were pushed as a a result of applying the 'keep alive'
      // closure to the entries on the discovered ref lists) or we overflow
      // the global marking stack.
      //
      // Note: CMTask::do_marking_step() can set the CMTask::has_aborted()
      // flag while there may still be some work to do. (See the comment at
      // the beginning of CMTask::do_marking_step() for those conditions -
      // one of which is reaching the specified time target.) It is only
      // when CMTask::do_marking_step() returns without setting the
      // has_aborted() flag that the marking step has completed.

      _task->do_marking_step(1000000000.0 /* something very large */,
                             _do_stealing,
                             _do_termination);
    } while (_task->has_aborted() && !_cm->has_overflown());
  }
};

// Implementation of AbstractRefProcTaskExecutor for parallel
// reference processing at the end of G1 concurrent marking

class G1CMRefProcTaskExecutor: public AbstractRefProcTaskExecutor {
private:
  G1CollectedHeap* _g1h;
  ConcurrentMark*  _cm;
  WorkGang*        _workers;
  int              _active_workers;

public:
  G1CMRefProcTaskExecutor(G1CollectedHeap* g1h,
                        ConcurrentMark* cm,
                        WorkGang* workers,
                        int n_workers) :
    _g1h(g1h), _cm(cm),
    _workers(workers), _active_workers(n_workers) { }

  // Executes the given task using concurrent marking worker threads.
  virtual void execute(ProcessTask& task);
  virtual void execute(EnqueueTask& task);
};

class G1CMRefProcTaskProxy: public AbstractGangTask {
  typedef AbstractRefProcTaskExecutor::ProcessTask ProcessTask;
  ProcessTask&     _proc_task;
  G1CollectedHeap* _g1h;
  ConcurrentMark*  _cm;
  bool             _processing_is_mt;

public:
  G1CMRefProcTaskProxy(ProcessTask& proc_task,
                     G1CollectedHeap* g1h,
                     ConcurrentMark* cm) :
    AbstractGangTask("Process reference objects in parallel"),
    _proc_task(proc_task), _g1h(g1h), _cm(cm) {
      ReferenceProcessor* rp = _g1h->ref_processor_cm();
      _processing_is_mt = rp->processing_is_mt();
    }

  virtual void work(uint worker_id) {
    CMTask* marking_task = _cm->task(worker_id);
    G1CMIsAliveClosure g1_is_alive(_g1h);
    G1CMKeepAliveAndDrainClosure g1_par_keep_alive(_cm, marking_task);
    G1CMDrainMarkingStackClosure g1_par_drain(_cm, marking_task, _processing_is_mt);

    _proc_task.work(worker_id, g1_is_alive, g1_par_keep_alive, g1_par_drain);
  }
};

void G1CMRefProcTaskExecutor::execute(ProcessTask& proc_task) {
  assert(_workers != NULL, "Need parallel worker threads.");
  assert(_g1h->ref_processor_cm()->processing_is_mt(), "processing is not MT");

  G1CMRefProcTaskProxy proc_task_proxy(proc_task, _g1h, _cm);

  // We need to reset the phase for each task execution so that
  // the termination protocol of CMTask::do_marking_step works.
  _cm->set_phase(_active_workers, false /* concurrent */);
  _g1h->set_par_threads(_active_workers);
  _workers->run_task(&proc_task_proxy);
  _g1h->set_par_threads(0);
}

class G1CMRefEnqueueTaskProxy: public AbstractGangTask {
  typedef AbstractRefProcTaskExecutor::EnqueueTask EnqueueTask;
  EnqueueTask& _enq_task;

public:
  G1CMRefEnqueueTaskProxy(EnqueueTask& enq_task) :
    AbstractGangTask("Enqueue reference objects in parallel"),
    _enq_task(enq_task) { }

  virtual void work(uint worker_id) {
    _enq_task.work(worker_id);
  }
};

void G1CMRefProcTaskExecutor::execute(EnqueueTask& enq_task) {
  assert(_workers != NULL, "Need parallel worker threads.");
  assert(_g1h->ref_processor_cm()->processing_is_mt(), "processing is not MT");

  G1CMRefEnqueueTaskProxy enq_task_proxy(enq_task);

  _g1h->set_par_threads(_active_workers);
  _workers->run_task(&enq_task_proxy);
  _g1h->set_par_threads(0);
}

void ConcurrentMark::weakRefsWork(bool clear_all_soft_refs) {
  ResourceMark rm;
  HandleMark   hm;

  G1CollectedHeap* g1h = G1CollectedHeap::heap();

  // Is alive closure.
  G1CMIsAliveClosure g1_is_alive(g1h);

  // Inner scope to exclude the cleaning of the string and symbol
  // tables from the displayed time.
  {
    if (G1Log::finer()) {
      gclog_or_tty->put(' ');
    }
    TraceTime t("GC ref-proc", G1Log::finer(), false, gclog_or_tty);

    ReferenceProcessor* rp = g1h->ref_processor_cm();

    // See the comment in G1CollectedHeap::ref_processing_init()
    // about how reference processing currently works in G1.

    // Set the soft reference policy
    rp->setup_policy(clear_all_soft_refs);
    assert(_markStack.isEmpty(), "mark stack should be empty");

    // Non-MT instances 'Keep Alive' and 'Complete GC' oop closures.
    G1CMKeepAliveAndDrainClosure g1_keep_alive(this, task(0));
    G1CMDrainMarkingStackClosure g1_drain_mark_stack(this, task(0), false);

    // We need at least one active thread. If reference processing is
    // not multi-threaded we use the current (ConcurrentMarkThread) thread,
    // otherwise we use the work gang from the G1CollectedHeap and we
    // utilize all the worker threads we can.
    uint active_workers = (rp->processing_is_mt() && g1h->workers() != NULL
                                ? g1h->workers()->active_workers()
                                : 1U);

    active_workers = MAX2(MIN2(active_workers, _max_worker_id), 1U);

    G1CMRefProcTaskExecutor par_task_executor(g1h, this,
                                              g1h->workers(), active_workers);

    AbstractRefProcTaskExecutor* executor = (rp->processing_is_mt()
                                                ? &par_task_executor
                                                : NULL);
<<<<<<< HEAD

    // Set the degree of MT processing here.  If the discovery was done MT,
    // the number of threads involved during discovery could differ from
    // the number of active workers.  This is OK as long as the discovered
    // Reference lists are balanced (see balance_all_queues() and balance_queues()).
    rp->set_active_mt_degree(active_workers);

=======

    // Set the degree of MT processing here.  If the discovery was done MT,
    // the number of threads involved during discovery could differ from
    // the number of active workers.  This is OK as long as the discovered
    // Reference lists are balanced (see balance_all_queues() and balance_queues()).
    rp->set_active_mt_degree(active_workers);

>>>>>>> c727c73c
    // Process the weak references.
    rp->process_discovered_references(&g1_is_alive,
                                      &g1_keep_alive,
                                      &g1_drain_mark_stack,
                                      executor);

    // The do_oop work routines of the keep_alive and drain_marking_stack
    // oop closures will set the has_overflown flag if we overflow the
    // global marking stack.

    assert(_markStack.overflow() || _markStack.isEmpty(),
            "mark stack should be empty (unless it overflowed)");
    if (_markStack.overflow()) {
      // This should have been done already when we tried to push an
      // entry on to the global mark stack. But let's do it again.
      set_has_overflown();
    }

    assert(rp->num_q() == active_workers, "why not");

    rp->enqueue_discovered_references(executor);

    rp->verify_no_references_recorded();
    assert(!rp->discovery_enabled(), "Post condition");
  }

  // Now clean up stale oops in StringTable
  StringTable::unlink(&g1_is_alive);
  // Clean up unreferenced symbols in symbol table.
  SymbolTable::unlink();
}

void ConcurrentMark::swapMarkBitMaps() {
  CMBitMapRO* temp = _prevMarkBitMap;
  _prevMarkBitMap  = (CMBitMapRO*)_nextMarkBitMap;
  _nextMarkBitMap  = (CMBitMap*)  temp;
}

class CMRemarkTask: public AbstractGangTask {
private:
  ConcurrentMark *_cm;

public:
  void work(uint worker_id) {
    // Since all available tasks are actually started, we should
    // only proceed if we're supposed to be actived.
    if (worker_id < _cm->active_tasks()) {
      CMTask* task = _cm->task(worker_id);
      task->record_start_time();
      do {
        task->do_marking_step(1000000000.0 /* something very large */,
                              true /* do_stealing    */,
                              true /* do_termination */);
      } while (task->has_aborted() && !_cm->has_overflown());
      // If we overflow, then we do not want to restart. We instead
      // want to abort remark and do concurrent marking again.
      task->record_end_time();
    }
  }

  CMRemarkTask(ConcurrentMark* cm, int active_workers) :
    AbstractGangTask("Par Remark"), _cm(cm) {
    _cm->terminator()->reset_for_reuse(active_workers);
  }
};

void ConcurrentMark::checkpointRootsFinalWork() {
  ResourceMark rm;
  HandleMark   hm;
  G1CollectedHeap* g1h = G1CollectedHeap::heap();

  g1h->ensure_parsability(false);

  if (G1CollectedHeap::use_parallel_gc_threads()) {
    G1CollectedHeap::StrongRootsScope srs(g1h);
    // this is remark, so we'll use up all active threads
    uint active_workers = g1h->workers()->active_workers();
    if (active_workers == 0) {
      assert(active_workers > 0, "Should have been set earlier");
      active_workers = (uint) ParallelGCThreads;
      g1h->workers()->set_active_workers(active_workers);
    }
    set_phase(active_workers, false /* concurrent */);
    // Leave _parallel_marking_threads at it's
    // value originally calculated in the ConcurrentMark
    // constructor and pass values of the active workers
    // through the gang in the task.

    CMRemarkTask remarkTask(this, active_workers);
    g1h->set_par_threads(active_workers);
    g1h->workers()->run_task(&remarkTask);
    g1h->set_par_threads(0);
  } else {
    G1CollectedHeap::StrongRootsScope srs(g1h);
    // this is remark, so we'll use up all available threads
    uint active_workers = 1;
    set_phase(active_workers, false /* concurrent */);

    CMRemarkTask remarkTask(this, active_workers);
    // We will start all available threads, even if we decide that the
    // active_workers will be fewer. The extra ones will just bail out
    // immediately.
    remarkTask.work(0);
  }
  SATBMarkQueueSet& satb_mq_set = JavaThread::satb_mark_queue_set();
  guarantee(satb_mq_set.completed_buffers_num() == 0, "invariant");

  print_stats();

#if VERIFY_OBJS_PROCESSED
  if (_scan_obj_cl.objs_processed != ThreadLocalObjQueue::objs_enqueued) {
    gclog_or_tty->print_cr("Processed = %d, enqueued = %d.",
                           _scan_obj_cl.objs_processed,
                           ThreadLocalObjQueue::objs_enqueued);
    guarantee(_scan_obj_cl.objs_processed ==
              ThreadLocalObjQueue::objs_enqueued,
              "Different number of objs processed and enqueued.");
  }
#endif
}

#ifndef PRODUCT

class PrintReachableOopClosure: public OopClosure {
private:
  G1CollectedHeap* _g1h;
  outputStream*    _out;
  VerifyOption     _vo;
  bool             _all;

public:
  PrintReachableOopClosure(outputStream* out,
                           VerifyOption  vo,
                           bool          all) :
    _g1h(G1CollectedHeap::heap()),
    _out(out), _vo(vo), _all(all) { }

  void do_oop(narrowOop* p) { do_oop_work(p); }
  void do_oop(      oop* p) { do_oop_work(p); }

  template <class T> void do_oop_work(T* p) {
    oop         obj = oopDesc::load_decode_heap_oop(p);
    const char* str = NULL;
    const char* str2 = "";

    if (obj == NULL) {
      str = "";
    } else if (!_g1h->is_in_g1_reserved(obj)) {
      str = " O";
    } else {
      HeapRegion* hr  = _g1h->heap_region_containing(obj);
      guarantee(hr != NULL, "invariant");
      bool over_tams = _g1h->allocated_since_marking(obj, hr, _vo);
      bool marked = _g1h->is_marked(obj, _vo);

      if (over_tams) {
        str = " >";
        if (marked) {
          str2 = " AND MARKED";
        }
      } else if (marked) {
        str = " M";
      } else {
        str = " NOT";
      }
    }

    _out->print_cr("  "PTR_FORMAT": "PTR_FORMAT"%s%s",
                   p, (void*) obj, str, str2);
  }
};

class PrintReachableObjectClosure : public ObjectClosure {
private:
  G1CollectedHeap* _g1h;
  outputStream*    _out;
  VerifyOption     _vo;
  bool             _all;
  HeapRegion*      _hr;

public:
  PrintReachableObjectClosure(outputStream* out,
                              VerifyOption  vo,
                              bool          all,
                              HeapRegion*   hr) :
    _g1h(G1CollectedHeap::heap()),
    _out(out), _vo(vo), _all(all), _hr(hr) { }

  void do_object(oop o) {
    bool over_tams = _g1h->allocated_since_marking(o, _hr, _vo);
    bool marked = _g1h->is_marked(o, _vo);
    bool print_it = _all || over_tams || marked;

    if (print_it) {
      _out->print_cr(" "PTR_FORMAT"%s",
                     o, (over_tams) ? " >" : (marked) ? " M" : "");
      PrintReachableOopClosure oopCl(_out, _vo, _all);
      o->oop_iterate_no_header(&oopCl);
    }
  }
};

class PrintReachableRegionClosure : public HeapRegionClosure {
private:
  G1CollectedHeap* _g1h;
  outputStream*    _out;
  VerifyOption     _vo;
  bool             _all;

public:
  bool doHeapRegion(HeapRegion* hr) {
    HeapWord* b = hr->bottom();
    HeapWord* e = hr->end();
    HeapWord* t = hr->top();
    HeapWord* p = _g1h->top_at_mark_start(hr, _vo);
    _out->print_cr("** ["PTR_FORMAT", "PTR_FORMAT"] top: "PTR_FORMAT" "
                   "TAMS: "PTR_FORMAT, b, e, t, p);
    _out->cr();

    HeapWord* from = b;
    HeapWord* to   = t;

    if (to > from) {
      _out->print_cr("Objects in ["PTR_FORMAT", "PTR_FORMAT"]", from, to);
      _out->cr();
      PrintReachableObjectClosure ocl(_out, _vo, _all, hr);
      hr->object_iterate_mem_careful(MemRegion(from, to), &ocl);
      _out->cr();
    }

    return false;
  }

  PrintReachableRegionClosure(outputStream* out,
                              VerifyOption  vo,
                              bool          all) :
    _g1h(G1CollectedHeap::heap()), _out(out), _vo(vo), _all(all) { }
};

void ConcurrentMark::print_reachable(const char* str,
                                     VerifyOption vo,
                                     bool all) {
  gclog_or_tty->cr();
  gclog_or_tty->print_cr("== Doing heap dump... ");

  if (G1PrintReachableBaseFile == NULL) {
    gclog_or_tty->print_cr("  #### error: no base file defined");
    return;
  }

  if (strlen(G1PrintReachableBaseFile) + 1 + strlen(str) >
      (JVM_MAXPATHLEN - 1)) {
    gclog_or_tty->print_cr("  #### error: file name too long");
    return;
  }

  char file_name[JVM_MAXPATHLEN];
  sprintf(file_name, "%s.%s", G1PrintReachableBaseFile, str);
  gclog_or_tty->print_cr("  dumping to file %s", file_name);

  fileStream fout(file_name);
  if (!fout.is_open()) {
    gclog_or_tty->print_cr("  #### error: could not open file");
    return;
  }

  outputStream* out = &fout;
  out->print_cr("-- USING %s", _g1h->top_at_mark_start_str(vo));
  out->cr();

  out->print_cr("--- ITERATING OVER REGIONS");
  out->cr();
  PrintReachableRegionClosure rcl(out, vo, all);
  _g1h->heap_region_iterate(&rcl);
  out->cr();

  gclog_or_tty->print_cr("  done");
  gclog_or_tty->flush();
}

#endif // PRODUCT

void ConcurrentMark::clearRangePrevBitmap(MemRegion mr) {
  // Note we are overriding the read-only view of the prev map here, via
  // the cast.
  ((CMBitMap*)_prevMarkBitMap)->clearRange(mr);
}

void ConcurrentMark::clearRangeNextBitmap(MemRegion mr) {
  _nextMarkBitMap->clearRange(mr);
}

void ConcurrentMark::clearRangeBothBitmaps(MemRegion mr) {
  clearRangePrevBitmap(mr);
  clearRangeNextBitmap(mr);
}

HeapRegion*
ConcurrentMark::claim_region(uint worker_id) {
  // "checkpoint" the finger
  HeapWord* finger = _finger;

  // _heap_end will not change underneath our feet; it only changes at
  // yield points.
  while (finger < _heap_end) {
    assert(_g1h->is_in_g1_reserved(finger), "invariant");

    // Note on how this code handles humongous regions. In the
    // normal case the finger will reach the start of a "starts
    // humongous" (SH) region. Its end will either be the end of the
    // last "continues humongous" (CH) region in the sequence, or the
    // standard end of the SH region (if the SH is the only region in
    // the sequence). That way claim_region() will skip over the CH
    // regions. However, there is a subtle race between a CM thread
    // executing this method and a mutator thread doing a humongous
    // object allocation. The two are not mutually exclusive as the CM
    // thread does not need to hold the Heap_lock when it gets
    // here. So there is a chance that claim_region() will come across
    // a free region that's in the progress of becoming a SH or a CH
    // region. In the former case, it will either
    //   a) Miss the update to the region's end, in which case it will
    //      visit every subsequent CH region, will find their bitmaps
    //      empty, and do nothing, or
    //   b) Will observe the update of the region's end (in which case
    //      it will skip the subsequent CH regions).
    // If it comes across a region that suddenly becomes CH, the
    // scenario will be similar to b). So, the race between
    // claim_region() and a humongous object allocation might force us
    // to do a bit of unnecessary work (due to some unnecessary bitmap
    // iterations) but it should not introduce and correctness issues.
    HeapRegion* curr_region   = _g1h->heap_region_containing_raw(finger);
    HeapWord*   bottom        = curr_region->bottom();
    HeapWord*   end           = curr_region->end();
    HeapWord*   limit         = curr_region->next_top_at_mark_start();

    if (verbose_low()) {
      gclog_or_tty->print_cr("[%u] curr_region = "PTR_FORMAT" "
                             "["PTR_FORMAT", "PTR_FORMAT"), "
                             "limit = "PTR_FORMAT,
                             worker_id, curr_region, bottom, end, limit);
    }

    // Is the gap between reading the finger and doing the CAS too long?
    HeapWord* res = (HeapWord*) Atomic::cmpxchg_ptr(end, &_finger, finger);
    if (res == finger) {
      // we succeeded

      // notice that _finger == end cannot be guaranteed here since,
      // someone else might have moved the finger even further
      assert(_finger >= end, "the finger should have moved forward");

      if (verbose_low()) {
        gclog_or_tty->print_cr("[%u] we were successful with region = "
                               PTR_FORMAT, worker_id, curr_region);
      }

      if (limit > bottom) {
        if (verbose_low()) {
          gclog_or_tty->print_cr("[%u] region "PTR_FORMAT" is not empty, "
                                 "returning it ", worker_id, curr_region);
        }
        return curr_region;
      } else {
        assert(limit == bottom,
               "the region limit should be at bottom");
        if (verbose_low()) {
          gclog_or_tty->print_cr("[%u] region "PTR_FORMAT" is empty, "
                                 "returning NULL", worker_id, curr_region);
        }
        // we return NULL and the caller should try calling
        // claim_region() again.
        return NULL;
      }
    } else {
      assert(_finger > finger, "the finger should have moved forward");
      if (verbose_low()) {
        gclog_or_tty->print_cr("[%u] somebody else moved the finger, "
                               "global finger = "PTR_FORMAT", "
                               "our finger = "PTR_FORMAT,
                               worker_id, _finger, finger);
      }

      // read it again
      finger = _finger;
    }
  }

  return NULL;
}

#ifndef PRODUCT
enum VerifyNoCSetOopsPhase {
  VerifyNoCSetOopsStack,
  VerifyNoCSetOopsQueues,
  VerifyNoCSetOopsSATBCompleted,
  VerifyNoCSetOopsSATBThread
};

class VerifyNoCSetOopsClosure : public OopClosure, public ObjectClosure  {
private:
  G1CollectedHeap* _g1h;
  VerifyNoCSetOopsPhase _phase;
  int _info;

  const char* phase_str() {
    switch (_phase) {
    case VerifyNoCSetOopsStack:         return "Stack";
    case VerifyNoCSetOopsQueues:        return "Queue";
    case VerifyNoCSetOopsSATBCompleted: return "Completed SATB Buffers";
    case VerifyNoCSetOopsSATBThread:    return "Thread SATB Buffers";
    default:                            ShouldNotReachHere();
    }
    return NULL;
  }

  void do_object_work(oop obj) {
    guarantee(!_g1h->obj_in_cs(obj),
              err_msg("obj: "PTR_FORMAT" in CSet, phase: %s, info: %d",
                      (void*) obj, phase_str(), _info));
  }

public:
  VerifyNoCSetOopsClosure() : _g1h(G1CollectedHeap::heap()) { }

  void set_phase(VerifyNoCSetOopsPhase phase, int info = -1) {
    _phase = phase;
    _info = info;
  }

  virtual void do_oop(oop* p) {
    oop obj = oopDesc::load_decode_heap_oop(p);
    do_object_work(obj);
  }

  virtual void do_oop(narrowOop* p) {
    // We should not come across narrow oops while scanning marking
    // stacks and SATB buffers.
    ShouldNotReachHere();
  }

  virtual void do_object(oop obj) {
    do_object_work(obj);
  }
};

void ConcurrentMark::verify_no_cset_oops(bool verify_stacks,
                                         bool verify_enqueued_buffers,
                                         bool verify_thread_buffers,
                                         bool verify_fingers) {
  assert(SafepointSynchronize::is_at_safepoint(), "should be at a safepoint");
  if (!G1CollectedHeap::heap()->mark_in_progress()) {
    return;
  }

  VerifyNoCSetOopsClosure cl;

  if (verify_stacks) {
    // Verify entries on the global mark stack
    cl.set_phase(VerifyNoCSetOopsStack);
    _markStack.oops_do(&cl);

    // Verify entries on the task queues
    for (uint i = 0; i < _max_worker_id; i += 1) {
      cl.set_phase(VerifyNoCSetOopsQueues, i);
      CMTaskQueue* queue = _task_queues->queue(i);
      queue->oops_do(&cl);
    }
  }

  SATBMarkQueueSet& satb_qs = JavaThread::satb_mark_queue_set();

  // Verify entries on the enqueued SATB buffers
  if (verify_enqueued_buffers) {
    cl.set_phase(VerifyNoCSetOopsSATBCompleted);
    satb_qs.iterate_completed_buffers_read_only(&cl);
  }

  // Verify entries on the per-thread SATB buffers
  if (verify_thread_buffers) {
    cl.set_phase(VerifyNoCSetOopsSATBThread);
    satb_qs.iterate_thread_buffers_read_only(&cl);
  }

  if (verify_fingers) {
    // Verify the global finger
    HeapWord* global_finger = finger();
    if (global_finger != NULL && global_finger < _heap_end) {
      // The global finger always points to a heap region boundary. We
      // use heap_region_containing_raw() to get the containing region
      // given that the global finger could be pointing to a free region
      // which subsequently becomes continues humongous. If that
      // happens, heap_region_containing() will return the bottom of the
      // corresponding starts humongous region and the check below will
      // not hold any more.
      HeapRegion* global_hr = _g1h->heap_region_containing_raw(global_finger);
      guarantee(global_finger == global_hr->bottom(),
                err_msg("global finger: "PTR_FORMAT" region: "HR_FORMAT,
                        global_finger, HR_FORMAT_PARAMS(global_hr)));
    }

    // Verify the task fingers
    assert(parallel_marking_threads() <= _max_worker_id, "sanity");
    for (int i = 0; i < (int) parallel_marking_threads(); i += 1) {
      CMTask* task = _tasks[i];
      HeapWord* task_finger = task->finger();
      if (task_finger != NULL && task_finger < _heap_end) {
        // See above note on the global finger verification.
        HeapRegion* task_hr = _g1h->heap_region_containing_raw(task_finger);
        guarantee(task_finger == task_hr->bottom() ||
                  !task_hr->in_collection_set(),
                  err_msg("task finger: "PTR_FORMAT" region: "HR_FORMAT,
                          task_finger, HR_FORMAT_PARAMS(task_hr)));
      }
    }
  }
}
#endif // PRODUCT

// Aggregate the counting data that was constructed concurrently
// with marking.
class AggregateCountDataHRClosure: public HeapRegionClosure {
  G1CollectedHeap* _g1h;
  ConcurrentMark* _cm;
  CardTableModRefBS* _ct_bs;
  BitMap* _cm_card_bm;
  uint _max_worker_id;

 public:
  AggregateCountDataHRClosure(G1CollectedHeap* g1h,
                              BitMap* cm_card_bm,
                              uint max_worker_id) :
    _g1h(g1h), _cm(g1h->concurrent_mark()),
    _ct_bs((CardTableModRefBS*) (g1h->barrier_set())),
    _cm_card_bm(cm_card_bm), _max_worker_id(max_worker_id) { }

  bool doHeapRegion(HeapRegion* hr) {
    if (hr->continuesHumongous()) {
      // We will ignore these here and process them when their
      // associated "starts humongous" region is processed.
      // Note that we cannot rely on their associated
      // "starts humongous" region to have their bit set to 1
      // since, due to the region chunking in the parallel region
      // iteration, a "continues humongous" region might be visited
      // before its associated "starts humongous".
      return false;
    }

    HeapWord* start = hr->bottom();
    HeapWord* limit = hr->next_top_at_mark_start();
    HeapWord* end = hr->end();

    assert(start <= limit && limit <= hr->top() && hr->top() <= hr->end(),
           err_msg("Preconditions not met - "
                   "start: "PTR_FORMAT", limit: "PTR_FORMAT", "
                   "top: "PTR_FORMAT", end: "PTR_FORMAT,
                   start, limit, hr->top(), hr->end()));

    assert(hr->next_marked_bytes() == 0, "Precondition");

    if (start == limit) {
      // NTAMS of this region has not been set so nothing to do.
      return false;
    }

    // 'start' should be in the heap.
    assert(_g1h->is_in_g1_reserved(start) && _ct_bs->is_card_aligned(start), "sanity");
    // 'end' *may* be just beyone the end of the heap (if hr is the last region)
    assert(!_g1h->is_in_g1_reserved(end) || _ct_bs->is_card_aligned(end), "sanity");

    BitMap::idx_t start_idx = _cm->card_bitmap_index_for(start);
    BitMap::idx_t limit_idx = _cm->card_bitmap_index_for(limit);
    BitMap::idx_t end_idx = _cm->card_bitmap_index_for(end);

    // If ntams is not card aligned then we bump card bitmap index
    // for limit so that we get the all the cards spanned by
    // the object ending at ntams.
    // Note: if this is the last region in the heap then ntams
    // could be actually just beyond the end of the the heap;
    // limit_idx will then  correspond to a (non-existent) card
    // that is also outside the heap.
    if (_g1h->is_in_g1_reserved(limit) && !_ct_bs->is_card_aligned(limit)) {
      limit_idx += 1;
    }

    assert(limit_idx <= end_idx, "or else use atomics");

    // Aggregate the "stripe" in the count data associated with hr.
    uint hrs_index = hr->hrs_index();
    size_t marked_bytes = 0;

    for (uint i = 0; i < _max_worker_id; i += 1) {
      size_t* marked_bytes_array = _cm->count_marked_bytes_array_for(i);
      BitMap* task_card_bm = _cm->count_card_bitmap_for(i);

      // Fetch the marked_bytes in this region for task i and
      // add it to the running total for this region.
      marked_bytes += marked_bytes_array[hrs_index];

      // Now union the bitmaps[0,max_worker_id)[start_idx..limit_idx)
      // into the global card bitmap.
      BitMap::idx_t scan_idx = task_card_bm->get_next_one_offset(start_idx, limit_idx);

      while (scan_idx < limit_idx) {
        assert(task_card_bm->at(scan_idx) == true, "should be");
        _cm_card_bm->set_bit(scan_idx);
        assert(_cm_card_bm->at(scan_idx) == true, "should be");

        // BitMap::get_next_one_offset() can handle the case when
        // its left_offset parameter is greater than its right_offset
        // parameter. It does, however, have an early exit if
        // left_offset == right_offset. So let's limit the value
        // passed in for left offset here.
        BitMap::idx_t next_idx = MIN2(scan_idx + 1, limit_idx);
        scan_idx = task_card_bm->get_next_one_offset(next_idx, limit_idx);
      }
    }

    // Update the marked bytes for this region.
    hr->add_to_marked_bytes(marked_bytes);

    // Next heap region
    return false;
  }
};

class G1AggregateCountDataTask: public AbstractGangTask {
protected:
  G1CollectedHeap* _g1h;
  ConcurrentMark* _cm;
  BitMap* _cm_card_bm;
  uint _max_worker_id;
  int _active_workers;

public:
  G1AggregateCountDataTask(G1CollectedHeap* g1h,
                           ConcurrentMark* cm,
                           BitMap* cm_card_bm,
                           uint max_worker_id,
                           int n_workers) :
    AbstractGangTask("Count Aggregation"),
    _g1h(g1h), _cm(cm), _cm_card_bm(cm_card_bm),
    _max_worker_id(max_worker_id),
    _active_workers(n_workers) { }

  void work(uint worker_id) {
    AggregateCountDataHRClosure cl(_g1h, _cm_card_bm, _max_worker_id);

    if (G1CollectedHeap::use_parallel_gc_threads()) {
      _g1h->heap_region_par_iterate_chunked(&cl, worker_id,
                                            _active_workers,
                                            HeapRegion::AggregateCountClaimValue);
    } else {
      _g1h->heap_region_iterate(&cl);
    }
  }
};


void ConcurrentMark::aggregate_count_data() {
  int n_workers = (G1CollectedHeap::use_parallel_gc_threads() ?
                        _g1h->workers()->active_workers() :
                        1);

  G1AggregateCountDataTask g1_par_agg_task(_g1h, this, &_card_bm,
                                           _max_worker_id, n_workers);

  if (G1CollectedHeap::use_parallel_gc_threads()) {
    assert(_g1h->check_heap_region_claim_values(HeapRegion::InitialClaimValue),
           "sanity check");
    _g1h->set_par_threads(n_workers);
    _g1h->workers()->run_task(&g1_par_agg_task);
    _g1h->set_par_threads(0);

    assert(_g1h->check_heap_region_claim_values(HeapRegion::AggregateCountClaimValue),
           "sanity check");
    _g1h->reset_heap_region_claim_values();
  } else {
    g1_par_agg_task.work(0);
  }
}

// Clear the per-worker arrays used to store the per-region counting data
void ConcurrentMark::clear_all_count_data() {
  // Clear the global card bitmap - it will be filled during
  // liveness count aggregation (during remark) and the
  // final counting task.
  _card_bm.clear();

  // Clear the global region bitmap - it will be filled as part
  // of the final counting task.
  _region_bm.clear();

  uint max_regions = _g1h->max_regions();
  assert(_max_worker_id > 0, "uninitialized");

  for (uint i = 0; i < _max_worker_id; i += 1) {
    BitMap* task_card_bm = count_card_bitmap_for(i);
    size_t* marked_bytes_array = count_marked_bytes_array_for(i);

    assert(task_card_bm->size() == _card_bm.size(), "size mismatch");
    assert(marked_bytes_array != NULL, "uninitialized");

    memset(marked_bytes_array, 0, (size_t) max_regions * sizeof(size_t));
    task_card_bm->clear();
  }
}

void ConcurrentMark::print_stats() {
  if (verbose_stats()) {
    gclog_or_tty->print_cr("---------------------------------------------------------------------");
    for (size_t i = 0; i < _active_tasks; ++i) {
      _tasks[i]->print_stats();
      gclog_or_tty->print_cr("---------------------------------------------------------------------");
    }
  }
}

// abandon current marking iteration due to a Full GC
void ConcurrentMark::abort() {
  // Clear all marks to force marking thread to do nothing
  _nextMarkBitMap->clearAll();
  // Clear the liveness counting data
  clear_all_count_data();
  // Empty mark stack
  reset_marking_state();
  for (uint i = 0; i < _max_worker_id; ++i) {
    _tasks[i]->clear_region_fields();
  }
  _has_aborted = true;

  SATBMarkQueueSet& satb_mq_set = JavaThread::satb_mark_queue_set();
  satb_mq_set.abandon_partial_marking();
  // This can be called either during or outside marking, we'll read
  // the expected_active value from the SATB queue set.
  satb_mq_set.set_active_all_threads(
                                 false, /* new active value */
                                 satb_mq_set.is_active() /* expected_active */);
}

static void print_ms_time_info(const char* prefix, const char* name,
                               NumberSeq& ns) {
  gclog_or_tty->print_cr("%s%5d %12s: total time = %8.2f s (avg = %8.2f ms).",
                         prefix, ns.num(), name, ns.sum()/1000.0, ns.avg());
  if (ns.num() > 0) {
    gclog_or_tty->print_cr("%s         [std. dev = %8.2f ms, max = %8.2f ms]",
                           prefix, ns.sd(), ns.maximum());
  }
}

void ConcurrentMark::print_summary_info() {
  gclog_or_tty->print_cr(" Concurrent marking:");
  print_ms_time_info("  ", "init marks", _init_times);
  print_ms_time_info("  ", "remarks", _remark_times);
  {
    print_ms_time_info("     ", "final marks", _remark_mark_times);
    print_ms_time_info("     ", "weak refs", _remark_weak_ref_times);

  }
  print_ms_time_info("  ", "cleanups", _cleanup_times);
  gclog_or_tty->print_cr("    Final counting total time = %8.2f s (avg = %8.2f ms).",
                         _total_counting_time,
                         (_cleanup_times.num() > 0 ? _total_counting_time * 1000.0 /
                          (double)_cleanup_times.num()
                         : 0.0));
  if (G1ScrubRemSets) {
    gclog_or_tty->print_cr("    RS scrub total time = %8.2f s (avg = %8.2f ms).",
                           _total_rs_scrub_time,
                           (_cleanup_times.num() > 0 ? _total_rs_scrub_time * 1000.0 /
                            (double)_cleanup_times.num()
                           : 0.0));
  }
  gclog_or_tty->print_cr("  Total stop_world time = %8.2f s.",
                         (_init_times.sum() + _remark_times.sum() +
                          _cleanup_times.sum())/1000.0);
  gclog_or_tty->print_cr("  Total concurrent time = %8.2f s "
                "(%8.2f s marking).",
                cmThread()->vtime_accum(),
                cmThread()->vtime_mark_accum());
}

void ConcurrentMark::print_worker_threads_on(outputStream* st) const {
  if (use_parallel_marking_threads()) {
    _parallel_workers->print_worker_threads_on(st);
  }
}

// We take a break if someone is trying to stop the world.
bool ConcurrentMark::do_yield_check(uint worker_id) {
  if (should_yield()) {
    if (worker_id == 0) {
      _g1h->g1_policy()->record_concurrent_pause();
    }
    cmThread()->yield();
    return true;
  } else {
    return false;
  }
}

bool ConcurrentMark::should_yield() {
  return cmThread()->should_yield();
}

bool ConcurrentMark::containing_card_is_marked(void* p) {
  size_t offset = pointer_delta(p, _g1h->reserved_region().start(), 1);
  return _card_bm.at(offset >> CardTableModRefBS::card_shift);
}

bool ConcurrentMark::containing_cards_are_marked(void* start,
                                                 void* last) {
  return containing_card_is_marked(start) &&
         containing_card_is_marked(last);
}

#ifndef PRODUCT
// for debugging purposes
void ConcurrentMark::print_finger() {
  gclog_or_tty->print_cr("heap ["PTR_FORMAT", "PTR_FORMAT"), global finger = "PTR_FORMAT,
                         _heap_start, _heap_end, _finger);
  for (uint i = 0; i < _max_worker_id; ++i) {
    gclog_or_tty->print("   %u: "PTR_FORMAT, i, _tasks[i]->finger());
  }
  gclog_or_tty->print_cr("");
}
#endif

void CMTask::scan_object(oop obj) {
  assert(_nextMarkBitMap->isMarked((HeapWord*) obj), "invariant");

  if (_cm->verbose_high()) {
    gclog_or_tty->print_cr("[%u] we're scanning object "PTR_FORMAT,
                           _worker_id, (void*) obj);
  }

  size_t obj_size = obj->size();
  _words_scanned += obj_size;

  obj->oop_iterate(_cm_oop_closure);
  statsOnly( ++_objs_scanned );
  check_limits();
}

// Closure for iteration over bitmaps
class CMBitMapClosure : public BitMapClosure {
private:
  // the bitmap that is being iterated over
  CMBitMap*                   _nextMarkBitMap;
  ConcurrentMark*             _cm;
  CMTask*                     _task;

public:
  CMBitMapClosure(CMTask *task, ConcurrentMark* cm, CMBitMap* nextMarkBitMap) :
    _task(task), _cm(cm), _nextMarkBitMap(nextMarkBitMap) { }

  bool do_bit(size_t offset) {
    HeapWord* addr = _nextMarkBitMap->offsetToHeapWord(offset);
    assert(_nextMarkBitMap->isMarked(addr), "invariant");
    assert( addr < _cm->finger(), "invariant");

    statsOnly( _task->increase_objs_found_on_bitmap() );
    assert(addr >= _task->finger(), "invariant");

    // We move that task's local finger along.
    _task->move_finger_to(addr);

    _task->scan_object(oop(addr));
    // we only partially drain the local queue and global stack
    _task->drain_local_queue(true);
    _task->drain_global_stack(true);

    // if the has_aborted flag has been raised, we need to bail out of
    // the iteration
    return !_task->has_aborted();
  }
};

// Closure for iterating over objects, currently only used for
// processing SATB buffers.
class CMObjectClosure : public ObjectClosure {
private:
  CMTask* _task;

public:
  void do_object(oop obj) {
    _task->deal_with_reference(obj);
  }

  CMObjectClosure(CMTask* task) : _task(task) { }
};

G1CMOopClosure::G1CMOopClosure(G1CollectedHeap* g1h,
                               ConcurrentMark* cm,
                               CMTask* task)
  : _g1h(g1h), _cm(cm), _task(task) {
  assert(_ref_processor == NULL, "should be initialized to NULL");

  if (G1UseConcMarkReferenceProcessing) {
    _ref_processor = g1h->ref_processor_cm();
    assert(_ref_processor != NULL, "should not be NULL");
  }
}

void CMTask::setup_for_region(HeapRegion* hr) {
  // Separated the asserts so that we know which one fires.
  assert(hr != NULL,
        "claim_region() should have filtered out continues humongous regions");
  assert(!hr->continuesHumongous(),
        "claim_region() should have filtered out continues humongous regions");

  if (_cm->verbose_low()) {
    gclog_or_tty->print_cr("[%u] setting up for region "PTR_FORMAT,
                           _worker_id, hr);
  }

  _curr_region  = hr;
  _finger       = hr->bottom();
  update_region_limit();
}

void CMTask::update_region_limit() {
  HeapRegion* hr            = _curr_region;
  HeapWord* bottom          = hr->bottom();
  HeapWord* limit           = hr->next_top_at_mark_start();

  if (limit == bottom) {
    if (_cm->verbose_low()) {
      gclog_or_tty->print_cr("[%u] found an empty region "
                             "["PTR_FORMAT", "PTR_FORMAT")",
                             _worker_id, bottom, limit);
    }
    // The region was collected underneath our feet.
    // We set the finger to bottom to ensure that the bitmap
    // iteration that will follow this will not do anything.
    // (this is not a condition that holds when we set the region up,
    // as the region is not supposed to be empty in the first place)
    _finger = bottom;
  } else if (limit >= _region_limit) {
    assert(limit >= _finger, "peace of mind");
  } else {
    assert(limit < _region_limit, "only way to get here");
    // This can happen under some pretty unusual circumstances.  An
    // evacuation pause empties the region underneath our feet (NTAMS
    // at bottom). We then do some allocation in the region (NTAMS
    // stays at bottom), followed by the region being used as a GC
    // alloc region (NTAMS will move to top() and the objects
    // originally below it will be grayed). All objects now marked in
    // the region are explicitly grayed, if below the global finger,
    // and we do not need in fact to scan anything else. So, we simply
    // set _finger to be limit to ensure that the bitmap iteration
    // doesn't do anything.
    _finger = limit;
  }

  _region_limit = limit;
}

void CMTask::giveup_current_region() {
  assert(_curr_region != NULL, "invariant");
  if (_cm->verbose_low()) {
    gclog_or_tty->print_cr("[%u] giving up region "PTR_FORMAT,
                           _worker_id, _curr_region);
  }
  clear_region_fields();
}

void CMTask::clear_region_fields() {
  // Values for these three fields that indicate that we're not
  // holding on to a region.
  _curr_region   = NULL;
  _finger        = NULL;
  _region_limit  = NULL;
}

void CMTask::set_cm_oop_closure(G1CMOopClosure* cm_oop_closure) {
  if (cm_oop_closure == NULL) {
    assert(_cm_oop_closure != NULL, "invariant");
  } else {
    assert(_cm_oop_closure == NULL, "invariant");
  }
  _cm_oop_closure = cm_oop_closure;
}

void CMTask::reset(CMBitMap* nextMarkBitMap) {
  guarantee(nextMarkBitMap != NULL, "invariant");

  if (_cm->verbose_low()) {
    gclog_or_tty->print_cr("[%u] resetting", _worker_id);
  }

  _nextMarkBitMap                = nextMarkBitMap;
  clear_region_fields();

  _calls                         = 0;
  _elapsed_time_ms               = 0.0;
  _termination_time_ms           = 0.0;
  _termination_start_time_ms     = 0.0;

#if _MARKING_STATS_
  _local_pushes                  = 0;
  _local_pops                    = 0;
  _local_max_size                = 0;
  _objs_scanned                  = 0;
  _global_pushes                 = 0;
  _global_pops                   = 0;
  _global_max_size               = 0;
  _global_transfers_to           = 0;
  _global_transfers_from         = 0;
  _regions_claimed               = 0;
  _objs_found_on_bitmap          = 0;
  _satb_buffers_processed        = 0;
  _steal_attempts                = 0;
  _steals                        = 0;
  _aborted                       = 0;
  _aborted_overflow              = 0;
  _aborted_cm_aborted            = 0;
  _aborted_yield                 = 0;
  _aborted_timed_out             = 0;
  _aborted_satb                  = 0;
  _aborted_termination           = 0;
#endif // _MARKING_STATS_
}

bool CMTask::should_exit_termination() {
  regular_clock_call();
  // This is called when we are in the termination protocol. We should
  // quit if, for some reason, this task wants to abort or the global
  // stack is not empty (this means that we can get work from it).
  return !_cm->mark_stack_empty() || has_aborted();
}

void CMTask::reached_limit() {
  assert(_words_scanned >= _words_scanned_limit ||
         _refs_reached >= _refs_reached_limit ,
         "shouldn't have been called otherwise");
  regular_clock_call();
}

void CMTask::regular_clock_call() {
  if (has_aborted()) return;

  // First, we need to recalculate the words scanned and refs reached
  // limits for the next clock call.
  recalculate_limits();

  // During the regular clock call we do the following

  // (1) If an overflow has been flagged, then we abort.
  if (_cm->has_overflown()) {
    set_has_aborted();
    return;
  }

  // If we are not concurrent (i.e. we're doing remark) we don't need
  // to check anything else. The other steps are only needed during
  // the concurrent marking phase.
  if (!concurrent()) return;

  // (2) If marking has been aborted for Full GC, then we also abort.
  if (_cm->has_aborted()) {
    set_has_aborted();
    statsOnly( ++_aborted_cm_aborted );
    return;
  }

  double curr_time_ms = os::elapsedVTime() * 1000.0;

  // (3) If marking stats are enabled, then we update the step history.
#if _MARKING_STATS_
  if (_words_scanned >= _words_scanned_limit) {
    ++_clock_due_to_scanning;
  }
  if (_refs_reached >= _refs_reached_limit) {
    ++_clock_due_to_marking;
  }

  double last_interval_ms = curr_time_ms - _interval_start_time_ms;
  _interval_start_time_ms = curr_time_ms;
  _all_clock_intervals_ms.add(last_interval_ms);

  if (_cm->verbose_medium()) {
      gclog_or_tty->print_cr("[%u] regular clock, interval = %1.2lfms, "
                        "scanned = %d%s, refs reached = %d%s",
                        _worker_id, last_interval_ms,
                        _words_scanned,
                        (_words_scanned >= _words_scanned_limit) ? " (*)" : "",
                        _refs_reached,
                        (_refs_reached >= _refs_reached_limit) ? " (*)" : "");
  }
#endif // _MARKING_STATS_

  // (4) We check whether we should yield. If we have to, then we abort.
  if (_cm->should_yield()) {
    // We should yield. To do this we abort the task. The caller is
    // responsible for yielding.
    set_has_aborted();
    statsOnly( ++_aborted_yield );
    return;
  }

  // (5) We check whether we've reached our time quota. If we have,
  // then we abort.
  double elapsed_time_ms = curr_time_ms - _start_time_ms;
  if (elapsed_time_ms > _time_target_ms) {
    set_has_aborted();
    _has_timed_out = true;
    statsOnly( ++_aborted_timed_out );
    return;
  }

  // (6) Finally, we check whether there are enough completed STAB
  // buffers available for processing. If there are, we abort.
  SATBMarkQueueSet& satb_mq_set = JavaThread::satb_mark_queue_set();
  if (!_draining_satb_buffers && satb_mq_set.process_completed_buffers()) {
    if (_cm->verbose_low()) {
      gclog_or_tty->print_cr("[%u] aborting to deal with pending SATB buffers",
                             _worker_id);
    }
    // we do need to process SATB buffers, we'll abort and restart
    // the marking task to do so
    set_has_aborted();
    statsOnly( ++_aborted_satb );
    return;
  }
}

void CMTask::recalculate_limits() {
  _real_words_scanned_limit = _words_scanned + words_scanned_period;
  _words_scanned_limit      = _real_words_scanned_limit;

  _real_refs_reached_limit  = _refs_reached  + refs_reached_period;
  _refs_reached_limit       = _real_refs_reached_limit;
}

void CMTask::decrease_limits() {
  // This is called when we believe that we're going to do an infrequent
  // operation which will increase the per byte scanned cost (i.e. move
  // entries to/from the global stack). It basically tries to decrease the
  // scanning limit so that the clock is called earlier.

  if (_cm->verbose_medium()) {
    gclog_or_tty->print_cr("[%u] decreasing limits", _worker_id);
  }

  _words_scanned_limit = _real_words_scanned_limit -
    3 * words_scanned_period / 4;
  _refs_reached_limit  = _real_refs_reached_limit -
    3 * refs_reached_period / 4;
}

void CMTask::move_entries_to_global_stack() {
  // local array where we'll store the entries that will be popped
  // from the local queue
  oop buffer[global_stack_transfer_size];

  int n = 0;
  oop obj;
  while (n < global_stack_transfer_size && _task_queue->pop_local(obj)) {
    buffer[n] = obj;
    ++n;
  }

  if (n > 0) {
    // we popped at least one entry from the local queue

    statsOnly( ++_global_transfers_to; _local_pops += n );

    if (!_cm->mark_stack_push(buffer, n)) {
      if (_cm->verbose_low()) {
        gclog_or_tty->print_cr("[%u] aborting due to global stack overflow",
                               _worker_id);
      }
      set_has_aborted();
    } else {
      // the transfer was successful

      if (_cm->verbose_medium()) {
        gclog_or_tty->print_cr("[%u] pushed %d entries to the global stack",
                               _worker_id, n);
      }
      statsOnly( int tmp_size = _cm->mark_stack_size();
                 if (tmp_size > _global_max_size) {
                   _global_max_size = tmp_size;
                 }
                 _global_pushes += n );
    }
  }

  // this operation was quite expensive, so decrease the limits
  decrease_limits();
}

void CMTask::get_entries_from_global_stack() {
  // local array where we'll store the entries that will be popped
  // from the global stack.
  oop buffer[global_stack_transfer_size];
  int n;
  _cm->mark_stack_pop(buffer, global_stack_transfer_size, &n);
  assert(n <= global_stack_transfer_size,
         "we should not pop more than the given limit");
  if (n > 0) {
    // yes, we did actually pop at least one entry

    statsOnly( ++_global_transfers_from; _global_pops += n );
    if (_cm->verbose_medium()) {
      gclog_or_tty->print_cr("[%u] popped %d entries from the global stack",
                             _worker_id, n);
    }
    for (int i = 0; i < n; ++i) {
      bool success = _task_queue->push(buffer[i]);
      // We only call this when the local queue is empty or under a
      // given target limit. So, we do not expect this push to fail.
      assert(success, "invariant");
    }

    statsOnly( int tmp_size = _task_queue->size();
               if (tmp_size > _local_max_size) {
                 _local_max_size = tmp_size;
               }
               _local_pushes += n );
  }

  // this operation was quite expensive, so decrease the limits
  decrease_limits();
}

void CMTask::drain_local_queue(bool partially) {
  if (has_aborted()) return;

  // Decide what the target size is, depending whether we're going to
  // drain it partially (so that other tasks can steal if they run out
  // of things to do) or totally (at the very end).
  size_t target_size;
  if (partially) {
    target_size = MIN2((size_t)_task_queue->max_elems()/3, GCDrainStackTargetSize);
  } else {
    target_size = 0;
  }

  if (_task_queue->size() > target_size) {
    if (_cm->verbose_high()) {
      gclog_or_tty->print_cr("[%u] draining local queue, target size = %d",
                             _worker_id, target_size);
    }

    oop obj;
    bool ret = _task_queue->pop_local(obj);
    while (ret) {
      statsOnly( ++_local_pops );

      if (_cm->verbose_high()) {
        gclog_or_tty->print_cr("[%u] popped "PTR_FORMAT, _worker_id,
                               (void*) obj);
      }

      assert(_g1h->is_in_g1_reserved((HeapWord*) obj), "invariant" );
      assert(!_g1h->is_on_master_free_list(
                  _g1h->heap_region_containing((HeapWord*) obj)), "invariant");

      scan_object(obj);

      if (_task_queue->size() <= target_size || has_aborted()) {
        ret = false;
      } else {
        ret = _task_queue->pop_local(obj);
      }
    }

    if (_cm->verbose_high()) {
      gclog_or_tty->print_cr("[%u] drained local queue, size = %d",
                             _worker_id, _task_queue->size());
    }
  }
}

void CMTask::drain_global_stack(bool partially) {
  if (has_aborted()) return;

  // We have a policy to drain the local queue before we attempt to
  // drain the global stack.
  assert(partially || _task_queue->size() == 0, "invariant");

  // Decide what the target size is, depending whether we're going to
  // drain it partially (so that other tasks can steal if they run out
  // of things to do) or totally (at the very end).  Notice that,
  // because we move entries from the global stack in chunks or
  // because another task might be doing the same, we might in fact
  // drop below the target. But, this is not a problem.
  size_t target_size;
  if (partially) {
    target_size = _cm->partial_mark_stack_size_target();
  } else {
    target_size = 0;
  }

  if (_cm->mark_stack_size() > target_size) {
    if (_cm->verbose_low()) {
      gclog_or_tty->print_cr("[%u] draining global_stack, target size %d",
                             _worker_id, target_size);
    }

    while (!has_aborted() && _cm->mark_stack_size() > target_size) {
      get_entries_from_global_stack();
      drain_local_queue(partially);
    }

    if (_cm->verbose_low()) {
      gclog_or_tty->print_cr("[%u] drained global stack, size = %d",
                             _worker_id, _cm->mark_stack_size());
    }
  }
}

// SATB Queue has several assumptions on whether to call the par or
// non-par versions of the methods. this is why some of the code is
// replicated. We should really get rid of the single-threaded version
// of the code to simplify things.
void CMTask::drain_satb_buffers() {
  if (has_aborted()) return;

  // We set this so that the regular clock knows that we're in the
  // middle of draining buffers and doesn't set the abort flag when it
  // notices that SATB buffers are available for draining. It'd be
  // very counter productive if it did that. :-)
  _draining_satb_buffers = true;

  CMObjectClosure oc(this);
  SATBMarkQueueSet& satb_mq_set = JavaThread::satb_mark_queue_set();
  if (G1CollectedHeap::use_parallel_gc_threads()) {
    satb_mq_set.set_par_closure(_worker_id, &oc);
  } else {
    satb_mq_set.set_closure(&oc);
  }

  // This keeps claiming and applying the closure to completed buffers
  // until we run out of buffers or we need to abort.
  if (G1CollectedHeap::use_parallel_gc_threads()) {
    while (!has_aborted() &&
           satb_mq_set.par_apply_closure_to_completed_buffer(_worker_id)) {
      if (_cm->verbose_medium()) {
        gclog_or_tty->print_cr("[%u] processed an SATB buffer", _worker_id);
      }
      statsOnly( ++_satb_buffers_processed );
      regular_clock_call();
    }
  } else {
    while (!has_aborted() &&
           satb_mq_set.apply_closure_to_completed_buffer()) {
      if (_cm->verbose_medium()) {
        gclog_or_tty->print_cr("[%u] processed an SATB buffer", _worker_id);
      }
      statsOnly( ++_satb_buffers_processed );
      regular_clock_call();
    }
  }

  if (!concurrent() && !has_aborted()) {
    // We should only do this during remark.
    if (G1CollectedHeap::use_parallel_gc_threads()) {
      satb_mq_set.par_iterate_closure_all_threads(_worker_id);
    } else {
      satb_mq_set.iterate_closure_all_threads();
    }
  }

  _draining_satb_buffers = false;

  assert(has_aborted() ||
         concurrent() ||
         satb_mq_set.completed_buffers_num() == 0, "invariant");

  if (G1CollectedHeap::use_parallel_gc_threads()) {
    satb_mq_set.set_par_closure(_worker_id, NULL);
  } else {
    satb_mq_set.set_closure(NULL);
  }

  // again, this was a potentially expensive operation, decrease the
  // limits to get the regular clock call early
  decrease_limits();
}

void CMTask::print_stats() {
  gclog_or_tty->print_cr("Marking Stats, task = %u, calls = %d",
                         _worker_id, _calls);
  gclog_or_tty->print_cr("  Elapsed time = %1.2lfms, Termination time = %1.2lfms",
                         _elapsed_time_ms, _termination_time_ms);
  gclog_or_tty->print_cr("  Step Times (cum): num = %d, avg = %1.2lfms, sd = %1.2lfms",
                         _step_times_ms.num(), _step_times_ms.avg(),
                         _step_times_ms.sd());
  gclog_or_tty->print_cr("                    max = %1.2lfms, total = %1.2lfms",
                         _step_times_ms.maximum(), _step_times_ms.sum());

#if _MARKING_STATS_
  gclog_or_tty->print_cr("  Clock Intervals (cum): num = %d, avg = %1.2lfms, sd = %1.2lfms",
                         _all_clock_intervals_ms.num(), _all_clock_intervals_ms.avg(),
                         _all_clock_intervals_ms.sd());
  gclog_or_tty->print_cr("                         max = %1.2lfms, total = %1.2lfms",
                         _all_clock_intervals_ms.maximum(),
                         _all_clock_intervals_ms.sum());
  gclog_or_tty->print_cr("  Clock Causes (cum): scanning = %d, marking = %d",
                         _clock_due_to_scanning, _clock_due_to_marking);
  gclog_or_tty->print_cr("  Objects: scanned = %d, found on the bitmap = %d",
                         _objs_scanned, _objs_found_on_bitmap);
  gclog_or_tty->print_cr("  Local Queue:  pushes = %d, pops = %d, max size = %d",
                         _local_pushes, _local_pops, _local_max_size);
  gclog_or_tty->print_cr("  Global Stack: pushes = %d, pops = %d, max size = %d",
                         _global_pushes, _global_pops, _global_max_size);
  gclog_or_tty->print_cr("                transfers to = %d, transfers from = %d",
                         _global_transfers_to,_global_transfers_from);
  gclog_or_tty->print_cr("  Regions: claimed = %d", _regions_claimed);
  gclog_or_tty->print_cr("  SATB buffers: processed = %d", _satb_buffers_processed);
  gclog_or_tty->print_cr("  Steals: attempts = %d, successes = %d",
                         _steal_attempts, _steals);
  gclog_or_tty->print_cr("  Aborted: %d, due to", _aborted);
  gclog_or_tty->print_cr("    overflow: %d, global abort: %d, yield: %d",
                         _aborted_overflow, _aborted_cm_aborted, _aborted_yield);
  gclog_or_tty->print_cr("    time out: %d, SATB: %d, termination: %d",
                         _aborted_timed_out, _aborted_satb, _aborted_termination);
#endif // _MARKING_STATS_
}

/*****************************************************************************

    The do_marking_step(time_target_ms) method is the building block
    of the parallel marking framework. It can be called in parallel
    with other invocations of do_marking_step() on different tasks
    (but only one per task, obviously) and concurrently with the
    mutator threads, or during remark, hence it eliminates the need
    for two versions of the code. When called during remark, it will
    pick up from where the task left off during the concurrent marking
    phase. Interestingly, tasks are also claimable during evacuation
    pauses too, since do_marking_step() ensures that it aborts before
    it needs to yield.

    The data structures that is uses to do marking work are the
    following:

      (1) Marking Bitmap. If there are gray objects that appear only
      on the bitmap (this happens either when dealing with an overflow
      or when the initial marking phase has simply marked the roots
      and didn't push them on the stack), then tasks claim heap
      regions whose bitmap they then scan to find gray objects. A
      global finger indicates where the end of the last claimed region
      is. A local finger indicates how far into the region a task has
      scanned. The two fingers are used to determine how to gray an
      object (i.e. whether simply marking it is OK, as it will be
      visited by a task in the future, or whether it needs to be also
      pushed on a stack).

      (2) Local Queue. The local queue of the task which is accessed
      reasonably efficiently by the task. Other tasks can steal from
      it when they run out of work. Throughout the marking phase, a
      task attempts to keep its local queue short but not totally
      empty, so that entries are available for stealing by other
      tasks. Only when there is no more work, a task will totally
      drain its local queue.

      (3) Global Mark Stack. This handles local queue overflow. During
      marking only sets of entries are moved between it and the local
      queues, as access to it requires a mutex and more fine-grain
      interaction with it which might cause contention. If it
      overflows, then the marking phase should restart and iterate
      over the bitmap to identify gray objects. Throughout the marking
      phase, tasks attempt to keep the global mark stack at a small
      length but not totally empty, so that entries are available for
      popping by other tasks. Only when there is no more work, tasks
      will totally drain the global mark stack.

      (4) SATB Buffer Queue. This is where completed SATB buffers are
      made available. Buffers are regularly removed from this queue
      and scanned for roots, so that the queue doesn't get too
      long. During remark, all completed buffers are processed, as
      well as the filled in parts of any uncompleted buffers.

    The do_marking_step() method tries to abort when the time target
    has been reached. There are a few other cases when the
    do_marking_step() method also aborts:

      (1) When the marking phase has been aborted (after a Full GC).

      (2) When a global overflow (on the global stack) has been
      triggered. Before the task aborts, it will actually sync up with
      the other tasks to ensure that all the marking data structures
      (local queues, stacks, fingers etc.)  are re-initialised so that
      when do_marking_step() completes, the marking phase can
      immediately restart.

      (3) When enough completed SATB buffers are available. The
      do_marking_step() method only tries to drain SATB buffers right
      at the beginning. So, if enough buffers are available, the
      marking step aborts and the SATB buffers are processed at
      the beginning of the next invocation.

      (4) To yield. when we have to yield then we abort and yield
      right at the end of do_marking_step(). This saves us from a lot
      of hassle as, by yielding we might allow a Full GC. If this
      happens then objects will be compacted underneath our feet, the
      heap might shrink, etc. We save checking for this by just
      aborting and doing the yield right at the end.

    From the above it follows that the do_marking_step() method should
    be called in a loop (or, otherwise, regularly) until it completes.

    If a marking step completes without its has_aborted() flag being
    true, it means it has completed the current marking phase (and
    also all other marking tasks have done so and have all synced up).

    A method called regular_clock_call() is invoked "regularly" (in
    sub ms intervals) throughout marking. It is this clock method that
    checks all the abort conditions which were mentioned above and
    decides when the task should abort. A work-based scheme is used to
    trigger this clock method: when the number of object words the
    marking phase has scanned or the number of references the marking
    phase has visited reach a given limit. Additional invocations to
    the method clock have been planted in a few other strategic places
    too. The initial reason for the clock method was to avoid calling
    vtime too regularly, as it is quite expensive. So, once it was in
    place, it was natural to piggy-back all the other conditions on it
    too and not constantly check them throughout the code.

 *****************************************************************************/

void CMTask::do_marking_step(double time_target_ms,
                             bool do_stealing,
                             bool do_termination) {
  assert(time_target_ms >= 1.0, "minimum granularity is 1ms");
  assert(concurrent() == _cm->concurrent(), "they should be the same");

  G1CollectorPolicy* g1_policy = _g1h->g1_policy();
  assert(_task_queues != NULL, "invariant");
  assert(_task_queue != NULL, "invariant");
  assert(_task_queues->queue(_worker_id) == _task_queue, "invariant");

  assert(!_claimed,
         "only one thread should claim this task at any one time");

  // OK, this doesn't safeguard again all possible scenarios, as it is
  // possible for two threads to set the _claimed flag at the same
  // time. But it is only for debugging purposes anyway and it will
  // catch most problems.
  _claimed = true;

  _start_time_ms = os::elapsedVTime() * 1000.0;
  statsOnly( _interval_start_time_ms = _start_time_ms );

  double diff_prediction_ms =
    g1_policy->get_new_prediction(&_marking_step_diffs_ms);
  _time_target_ms = time_target_ms - diff_prediction_ms;

  // set up the variables that are used in the work-based scheme to
  // call the regular clock method
  _words_scanned = 0;
  _refs_reached  = 0;
  recalculate_limits();

  // clear all flags
  clear_has_aborted();
  _has_timed_out = false;
  _draining_satb_buffers = false;

  ++_calls;

  if (_cm->verbose_low()) {
    gclog_or_tty->print_cr("[%u] >>>>>>>>>> START, call = %d, "
                           "target = %1.2lfms >>>>>>>>>>",
                           _worker_id, _calls, _time_target_ms);
  }

  // Set up the bitmap and oop closures. Anything that uses them is
  // eventually called from this method, so it is OK to allocate these
  // statically.
  CMBitMapClosure bitmap_closure(this, _cm, _nextMarkBitMap);
  G1CMOopClosure  cm_oop_closure(_g1h, _cm, this);
  set_cm_oop_closure(&cm_oop_closure);

  if (_cm->has_overflown()) {
    // This can happen if the mark stack overflows during a GC pause
    // and this task, after a yield point, restarts. We have to abort
    // as we need to get into the overflow protocol which happens
    // right at the end of this task.
    set_has_aborted();
  }

  // First drain any available SATB buffers. After this, we will not
  // look at SATB buffers before the next invocation of this method.
  // If enough completed SATB buffers are queued up, the regular clock
  // will abort this task so that it restarts.
  drain_satb_buffers();
  // ...then partially drain the local queue and the global stack
  drain_local_queue(true);
  drain_global_stack(true);

  do {
    if (!has_aborted() && _curr_region != NULL) {
      // This means that we're already holding on to a region.
      assert(_finger != NULL, "if region is not NULL, then the finger "
             "should not be NULL either");

      // We might have restarted this task after an evacuation pause
      // which might have evacuated the region we're holding on to
      // underneath our feet. Let's read its limit again to make sure
      // that we do not iterate over a region of the heap that
      // contains garbage (update_region_limit() will also move
      // _finger to the start of the region if it is found empty).
      update_region_limit();
      // We will start from _finger not from the start of the region,
      // as we might be restarting this task after aborting half-way
      // through scanning this region. In this case, _finger points to
      // the address where we last found a marked object. If this is a
      // fresh region, _finger points to start().
      MemRegion mr = MemRegion(_finger, _region_limit);

      if (_cm->verbose_low()) {
        gclog_or_tty->print_cr("[%u] we're scanning part "
                               "["PTR_FORMAT", "PTR_FORMAT") "
                               "of region "HR_FORMAT,
                               _worker_id, _finger, _region_limit,
                               HR_FORMAT_PARAMS(_curr_region));
      }

      assert(!_curr_region->isHumongous() || mr.start() == _curr_region->bottom(),
             "humongous regions should go around loop once only");

      // Some special cases:
      // If the memory region is empty, we can just give up the region.
      // If the current region is humongous then we only need to check
      // the bitmap for the bit associated with the start of the object,
      // scan the object if it's live, and give up the region.
      // Otherwise, let's iterate over the bitmap of the part of the region
      // that is left.
      // If the iteration is successful, give up the region.
      if (mr.is_empty()) {
        giveup_current_region();
        regular_clock_call();
      } else if (_curr_region->isHumongous() && mr.start() == _curr_region->bottom()) {
        if (_nextMarkBitMap->isMarked(mr.start())) {
          // The object is marked - apply the closure
          BitMap::idx_t offset = _nextMarkBitMap->heapWordToOffset(mr.start());
          bitmap_closure.do_bit(offset);
        }
        // Even if this task aborted while scanning the humongous object
        // we can (and should) give up the current region.
        giveup_current_region();
        regular_clock_call();
      } else if (_nextMarkBitMap->iterate(&bitmap_closure, mr)) {
        giveup_current_region();
        regular_clock_call();
      } else {
        assert(has_aborted(), "currently the only way to do so");
        // The only way to abort the bitmap iteration is to return
        // false from the do_bit() method. However, inside the
        // do_bit() method we move the _finger to point to the
        // object currently being looked at. So, if we bail out, we
        // have definitely set _finger to something non-null.
        assert(_finger != NULL, "invariant");

        // Region iteration was actually aborted. So now _finger
        // points to the address of the object we last scanned. If we
        // leave it there, when we restart this task, we will rescan
        // the object. It is easy to avoid this. We move the finger by
        // enough to point to the next possible object header (the
        // bitmap knows by how much we need to move it as it knows its
        // granularity).
        assert(_finger < _region_limit, "invariant");
        HeapWord* new_finger = _nextMarkBitMap->nextWord(_finger);
        // Check if bitmap iteration was aborted while scanning the last object
        if (new_finger >= _region_limit) {
          giveup_current_region();
        } else {
          move_finger_to(new_finger);
        }
      }
    }
    // At this point we have either completed iterating over the
    // region we were holding on to, or we have aborted.

    // We then partially drain the local queue and the global stack.
    // (Do we really need this?)
    drain_local_queue(true);
    drain_global_stack(true);

    // Read the note on the claim_region() method on why it might
    // return NULL with potentially more regions available for
    // claiming and why we have to check out_of_regions() to determine
    // whether we're done or not.
    while (!has_aborted() && _curr_region == NULL && !_cm->out_of_regions()) {
      // We are going to try to claim a new region. We should have
      // given up on the previous one.
      // Separated the asserts so that we know which one fires.
      assert(_curr_region  == NULL, "invariant");
      assert(_finger       == NULL, "invariant");
      assert(_region_limit == NULL, "invariant");
      if (_cm->verbose_low()) {
        gclog_or_tty->print_cr("[%u] trying to claim a new region", _worker_id);
      }
      HeapRegion* claimed_region = _cm->claim_region(_worker_id);
      if (claimed_region != NULL) {
        // Yes, we managed to claim one
        statsOnly( ++_regions_claimed );

        if (_cm->verbose_low()) {
          gclog_or_tty->print_cr("[%u] we successfully claimed "
                                 "region "PTR_FORMAT,
                                 _worker_id, claimed_region);
        }

        setup_for_region(claimed_region);
        assert(_curr_region == claimed_region, "invariant");
      }
      // It is important to call the regular clock here. It might take
      // a while to claim a region if, for example, we hit a large
      // block of empty regions. So we need to call the regular clock
      // method once round the loop to make sure it's called
      // frequently enough.
      regular_clock_call();
    }

    if (!has_aborted() && _curr_region == NULL) {
      assert(_cm->out_of_regions(),
             "at this point we should be out of regions");
    }
  } while ( _curr_region != NULL && !has_aborted());

  if (!has_aborted()) {
    // We cannot check whether the global stack is empty, since other
    // tasks might be pushing objects to it concurrently.
    assert(_cm->out_of_regions(),
           "at this point we should be out of regions");

    if (_cm->verbose_low()) {
      gclog_or_tty->print_cr("[%u] all regions claimed", _worker_id);
    }

    // Try to reduce the number of available SATB buffers so that
    // remark has less work to do.
    drain_satb_buffers();
  }

  // Since we've done everything else, we can now totally drain the
  // local queue and global stack.
  drain_local_queue(false);
  drain_global_stack(false);

  // Attempt at work stealing from other task's queues.
  if (do_stealing && !has_aborted()) {
    // We have not aborted. This means that we have finished all that
    // we could. Let's try to do some stealing...

    // We cannot check whether the global stack is empty, since other
    // tasks might be pushing objects to it concurrently.
    assert(_cm->out_of_regions() && _task_queue->size() == 0,
           "only way to reach here");

    if (_cm->verbose_low()) {
      gclog_or_tty->print_cr("[%u] starting to steal", _worker_id);
    }

    while (!has_aborted()) {
      oop obj;
      statsOnly( ++_steal_attempts );

      if (_cm->try_stealing(_worker_id, &_hash_seed, obj)) {
        if (_cm->verbose_medium()) {
          gclog_or_tty->print_cr("[%u] stolen "PTR_FORMAT" successfully",
                                 _worker_id, (void*) obj);
        }

        statsOnly( ++_steals );

        assert(_nextMarkBitMap->isMarked((HeapWord*) obj),
               "any stolen object should be marked");
        scan_object(obj);

        // And since we're towards the end, let's totally drain the
        // local queue and global stack.
        drain_local_queue(false);
        drain_global_stack(false);
      } else {
        break;
      }
    }
  }

  // If we are about to wrap up and go into termination, check if we
  // should raise the overflow flag.
  if (do_termination && !has_aborted()) {
    if (_cm->force_overflow()->should_force()) {
      _cm->set_has_overflown();
      regular_clock_call();
    }
  }

  // We still haven't aborted. Now, let's try to get into the
  // termination protocol.
  if (do_termination && !has_aborted()) {
    // We cannot check whether the global stack is empty, since other
    // tasks might be concurrently pushing objects on it.
    // Separated the asserts so that we know which one fires.
    assert(_cm->out_of_regions(), "only way to reach here");
    assert(_task_queue->size() == 0, "only way to reach here");

    if (_cm->verbose_low()) {
      gclog_or_tty->print_cr("[%u] starting termination protocol", _worker_id);
    }

    _termination_start_time_ms = os::elapsedVTime() * 1000.0;
    // The CMTask class also extends the TerminatorTerminator class,
    // hence its should_exit_termination() method will also decide
    // whether to exit the termination protocol or not.
    bool finished = _cm->terminator()->offer_termination(this);
    double termination_end_time_ms = os::elapsedVTime() * 1000.0;
    _termination_time_ms +=
      termination_end_time_ms - _termination_start_time_ms;

    if (finished) {
      // We're all done.

      if (_worker_id == 0) {
        // let's allow task 0 to do this
        if (concurrent()) {
          assert(_cm->concurrent_marking_in_progress(), "invariant");
          // we need to set this to false before the next
          // safepoint. This way we ensure that the marking phase
          // doesn't observe any more heap expansions.
          _cm->clear_concurrent_marking_in_progress();
        }
      }

      // We can now guarantee that the global stack is empty, since
      // all other tasks have finished. We separated the guarantees so
      // that, if a condition is false, we can immediately find out
      // which one.
      guarantee(_cm->out_of_regions(), "only way to reach here");
      guarantee(_cm->mark_stack_empty(), "only way to reach here");
      guarantee(_task_queue->size() == 0, "only way to reach here");
      guarantee(!_cm->has_overflown(), "only way to reach here");
      guarantee(!_cm->mark_stack_overflow(), "only way to reach here");

      if (_cm->verbose_low()) {
        gclog_or_tty->print_cr("[%u] all tasks terminated", _worker_id);
      }
    } else {
      // Apparently there's more work to do. Let's abort this task. It
      // will restart it and we can hopefully find more things to do.

      if (_cm->verbose_low()) {
        gclog_or_tty->print_cr("[%u] apparently there is more work to do",
                               _worker_id);
      }

      set_has_aborted();
      statsOnly( ++_aborted_termination );
    }
  }

  // Mainly for debugging purposes to make sure that a pointer to the
  // closure which was statically allocated in this frame doesn't
  // escape it by accident.
  set_cm_oop_closure(NULL);
  double end_time_ms = os::elapsedVTime() * 1000.0;
  double elapsed_time_ms = end_time_ms - _start_time_ms;
  // Update the step history.
  _step_times_ms.add(elapsed_time_ms);

  if (has_aborted()) {
    // The task was aborted for some reason.

    statsOnly( ++_aborted );

    if (_has_timed_out) {
      double diff_ms = elapsed_time_ms - _time_target_ms;
      // Keep statistics of how well we did with respect to hitting
      // our target only if we actually timed out (if we aborted for
      // other reasons, then the results might get skewed).
      _marking_step_diffs_ms.add(diff_ms);
    }

    if (_cm->has_overflown()) {
      // This is the interesting one. We aborted because a global
      // overflow was raised. This means we have to restart the
      // marking phase and start iterating over regions. However, in
      // order to do this we have to make sure that all tasks stop
      // what they are doing and re-initialise in a safe manner. We
      // will achieve this with the use of two barrier sync points.

      if (_cm->verbose_low()) {
        gclog_or_tty->print_cr("[%u] detected overflow", _worker_id);
      }

      _cm->enter_first_sync_barrier(_worker_id);
      // When we exit this sync barrier we know that all tasks have
      // stopped doing marking work. So, it's now safe to
      // re-initialise our data structures. At the end of this method,
      // task 0 will clear the global data structures.

      statsOnly( ++_aborted_overflow );

      // We clear the local state of this task...
      clear_region_fields();

      // ...and enter the second barrier.
      _cm->enter_second_sync_barrier(_worker_id);
      // At this point everything has bee re-initialised and we're
      // ready to restart.
    }

    if (_cm->verbose_low()) {
      gclog_or_tty->print_cr("[%u] <<<<<<<<<< ABORTING, target = %1.2lfms, "
                             "elapsed = %1.2lfms <<<<<<<<<<",
                             _worker_id, _time_target_ms, elapsed_time_ms);
      if (_cm->has_aborted()) {
        gclog_or_tty->print_cr("[%u] ========== MARKING ABORTED ==========",
                               _worker_id);
      }
    }
  } else {
    if (_cm->verbose_low()) {
      gclog_or_tty->print_cr("[%u] <<<<<<<<<< FINISHED, target = %1.2lfms, "
                             "elapsed = %1.2lfms <<<<<<<<<<",
                             _worker_id, _time_target_ms, elapsed_time_ms);
    }
  }

  _claimed = false;
}

CMTask::CMTask(uint worker_id,
               ConcurrentMark* cm,
               size_t* marked_bytes,
               BitMap* card_bm,
               CMTaskQueue* task_queue,
               CMTaskQueueSet* task_queues)
  : _g1h(G1CollectedHeap::heap()),
    _worker_id(worker_id), _cm(cm),
    _claimed(false),
    _nextMarkBitMap(NULL), _hash_seed(17),
    _task_queue(task_queue),
    _task_queues(task_queues),
    _cm_oop_closure(NULL),
    _marked_bytes_array(marked_bytes),
    _card_bm(card_bm) {
  guarantee(task_queue != NULL, "invariant");
  guarantee(task_queues != NULL, "invariant");

  statsOnly( _clock_due_to_scanning = 0;
             _clock_due_to_marking  = 0 );

  _marking_step_diffs_ms.add(0.5);
}

// These are formatting macros that are used below to ensure
// consistent formatting. The *_H_* versions are used to format the
// header for a particular value and they should be kept consistent
// with the corresponding macro. Also note that most of the macros add
// the necessary white space (as a prefix) which makes them a bit
// easier to compose.

// All the output lines are prefixed with this string to be able to
// identify them easily in a large log file.
#define G1PPRL_LINE_PREFIX            "###"

#define G1PPRL_ADDR_BASE_FORMAT    " "PTR_FORMAT"-"PTR_FORMAT
#ifdef _LP64
#define G1PPRL_ADDR_BASE_H_FORMAT  " %37s"
#else // _LP64
#define G1PPRL_ADDR_BASE_H_FORMAT  " %21s"
#endif // _LP64

// For per-region info
#define G1PPRL_TYPE_FORMAT            "   %-4s"
#define G1PPRL_TYPE_H_FORMAT          "   %4s"
#define G1PPRL_BYTE_FORMAT            "  "SIZE_FORMAT_W(9)
#define G1PPRL_BYTE_H_FORMAT          "  %9s"
#define G1PPRL_DOUBLE_FORMAT          "  %14.1f"
#define G1PPRL_DOUBLE_H_FORMAT        "  %14s"

// For summary info
#define G1PPRL_SUM_ADDR_FORMAT(tag)    "  "tag":"G1PPRL_ADDR_BASE_FORMAT
#define G1PPRL_SUM_BYTE_FORMAT(tag)    "  "tag": "SIZE_FORMAT
#define G1PPRL_SUM_MB_FORMAT(tag)      "  "tag": %1.2f MB"
#define G1PPRL_SUM_MB_PERC_FORMAT(tag) G1PPRL_SUM_MB_FORMAT(tag)" / %1.2f %%"

G1PrintRegionLivenessInfoClosure::
G1PrintRegionLivenessInfoClosure(outputStream* out, const char* phase_name)
  : _out(out),
    _total_used_bytes(0), _total_capacity_bytes(0),
    _total_prev_live_bytes(0), _total_next_live_bytes(0),
    _hum_used_bytes(0), _hum_capacity_bytes(0),
    _hum_prev_live_bytes(0), _hum_next_live_bytes(0) {
  G1CollectedHeap* g1h = G1CollectedHeap::heap();
  MemRegion g1_committed = g1h->g1_committed();
  MemRegion g1_reserved = g1h->g1_reserved();
  double now = os::elapsedTime();

  // Print the header of the output.
  _out->cr();
  _out->print_cr(G1PPRL_LINE_PREFIX" PHASE %s @ %1.3f", phase_name, now);
  _out->print_cr(G1PPRL_LINE_PREFIX" HEAP"
                 G1PPRL_SUM_ADDR_FORMAT("committed")
                 G1PPRL_SUM_ADDR_FORMAT("reserved")
                 G1PPRL_SUM_BYTE_FORMAT("region-size"),
                 g1_committed.start(), g1_committed.end(),
                 g1_reserved.start(), g1_reserved.end(),
                 HeapRegion::GrainBytes);
  _out->print_cr(G1PPRL_LINE_PREFIX);
  _out->print_cr(G1PPRL_LINE_PREFIX
                 G1PPRL_TYPE_H_FORMAT
                 G1PPRL_ADDR_BASE_H_FORMAT
                 G1PPRL_BYTE_H_FORMAT
                 G1PPRL_BYTE_H_FORMAT
                 G1PPRL_BYTE_H_FORMAT
                 G1PPRL_DOUBLE_H_FORMAT,
                 "type", "address-range",
                 "used", "prev-live", "next-live", "gc-eff");
  _out->print_cr(G1PPRL_LINE_PREFIX
                 G1PPRL_TYPE_H_FORMAT
                 G1PPRL_ADDR_BASE_H_FORMAT
                 G1PPRL_BYTE_H_FORMAT
                 G1PPRL_BYTE_H_FORMAT
                 G1PPRL_BYTE_H_FORMAT
                 G1PPRL_DOUBLE_H_FORMAT,
                 "", "",
                 "(bytes)", "(bytes)", "(bytes)", "(bytes/ms)");
}

// It takes as a parameter a reference to one of the _hum_* fields, it
// deduces the corresponding value for a region in a humongous region
// series (either the region size, or what's left if the _hum_* field
// is < the region size), and updates the _hum_* field accordingly.
size_t G1PrintRegionLivenessInfoClosure::get_hum_bytes(size_t* hum_bytes) {
  size_t bytes = 0;
  // The > 0 check is to deal with the prev and next live bytes which
  // could be 0.
  if (*hum_bytes > 0) {
    bytes = MIN2(HeapRegion::GrainBytes, *hum_bytes);
    *hum_bytes -= bytes;
  }
  return bytes;
}

// It deduces the values for a region in a humongous region series
// from the _hum_* fields and updates those accordingly. It assumes
// that that _hum_* fields have already been set up from the "starts
// humongous" region and we visit the regions in address order.
void G1PrintRegionLivenessInfoClosure::get_hum_bytes(size_t* used_bytes,
                                                     size_t* capacity_bytes,
                                                     size_t* prev_live_bytes,
                                                     size_t* next_live_bytes) {
  assert(_hum_used_bytes > 0 && _hum_capacity_bytes > 0, "pre-condition");
  *used_bytes      = get_hum_bytes(&_hum_used_bytes);
  *capacity_bytes  = get_hum_bytes(&_hum_capacity_bytes);
  *prev_live_bytes = get_hum_bytes(&_hum_prev_live_bytes);
  *next_live_bytes = get_hum_bytes(&_hum_next_live_bytes);
}

bool G1PrintRegionLivenessInfoClosure::doHeapRegion(HeapRegion* r) {
  const char* type = "";
  HeapWord* bottom       = r->bottom();
  HeapWord* end          = r->end();
  size_t capacity_bytes  = r->capacity();
  size_t used_bytes      = r->used();
  size_t prev_live_bytes = r->live_bytes();
  size_t next_live_bytes = r->next_live_bytes();
  double gc_eff          = r->gc_efficiency();
  if (r->used() == 0) {
    type = "FREE";
  } else if (r->is_survivor()) {
    type = "SURV";
  } else if (r->is_young()) {
    type = "EDEN";
  } else if (r->startsHumongous()) {
    type = "HUMS";

    assert(_hum_used_bytes == 0 && _hum_capacity_bytes == 0 &&
           _hum_prev_live_bytes == 0 && _hum_next_live_bytes == 0,
           "they should have been zeroed after the last time we used them");
    // Set up the _hum_* fields.
    _hum_capacity_bytes  = capacity_bytes;
    _hum_used_bytes      = used_bytes;
    _hum_prev_live_bytes = prev_live_bytes;
    _hum_next_live_bytes = next_live_bytes;
    get_hum_bytes(&used_bytes, &capacity_bytes,
                  &prev_live_bytes, &next_live_bytes);
    end = bottom + HeapRegion::GrainWords;
  } else if (r->continuesHumongous()) {
    type = "HUMC";
    get_hum_bytes(&used_bytes, &capacity_bytes,
                  &prev_live_bytes, &next_live_bytes);
    assert(end == bottom + HeapRegion::GrainWords, "invariant");
  } else {
    type = "OLD";
  }

  _total_used_bytes      += used_bytes;
  _total_capacity_bytes  += capacity_bytes;
  _total_prev_live_bytes += prev_live_bytes;
  _total_next_live_bytes += next_live_bytes;

  // Print a line for this particular region.
  _out->print_cr(G1PPRL_LINE_PREFIX
                 G1PPRL_TYPE_FORMAT
                 G1PPRL_ADDR_BASE_FORMAT
                 G1PPRL_BYTE_FORMAT
                 G1PPRL_BYTE_FORMAT
                 G1PPRL_BYTE_FORMAT
                 G1PPRL_DOUBLE_FORMAT,
                 type, bottom, end,
                 used_bytes, prev_live_bytes, next_live_bytes, gc_eff);

  return false;
}

G1PrintRegionLivenessInfoClosure::~G1PrintRegionLivenessInfoClosure() {
  // Print the footer of the output.
  _out->print_cr(G1PPRL_LINE_PREFIX);
  _out->print_cr(G1PPRL_LINE_PREFIX
                 " SUMMARY"
                 G1PPRL_SUM_MB_FORMAT("capacity")
                 G1PPRL_SUM_MB_PERC_FORMAT("used")
                 G1PPRL_SUM_MB_PERC_FORMAT("prev-live")
                 G1PPRL_SUM_MB_PERC_FORMAT("next-live"),
                 bytes_to_mb(_total_capacity_bytes),
                 bytes_to_mb(_total_used_bytes),
                 perc(_total_used_bytes, _total_capacity_bytes),
                 bytes_to_mb(_total_prev_live_bytes),
                 perc(_total_prev_live_bytes, _total_capacity_bytes),
                 bytes_to_mb(_total_next_live_bytes),
                 perc(_total_next_live_bytes, _total_capacity_bytes));
  _out->cr();
}<|MERGE_RESOLUTION|>--- conflicted
+++ resolved
@@ -2440,7 +2440,6 @@
     AbstractRefProcTaskExecutor* executor = (rp->processing_is_mt()
                                                 ? &par_task_executor
                                                 : NULL);
-<<<<<<< HEAD
 
     // Set the degree of MT processing here.  If the discovery was done MT,
     // the number of threads involved during discovery could differ from
@@ -2448,15 +2447,6 @@
     // Reference lists are balanced (see balance_all_queues() and balance_queues()).
     rp->set_active_mt_degree(active_workers);
 
-=======
-
-    // Set the degree of MT processing here.  If the discovery was done MT,
-    // the number of threads involved during discovery could differ from
-    // the number of active workers.  This is OK as long as the discovered
-    // Reference lists are balanced (see balance_all_queues() and balance_queues()).
-    rp->set_active_mt_degree(active_workers);
-
->>>>>>> c727c73c
     // Process the weak references.
     rp->process_discovered_references(&g1_is_alive,
                                       &g1_keep_alive,
